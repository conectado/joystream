--- conflicted
+++ resolved
@@ -76,13 +76,6 @@
 pub use versioned_store_permissions;
 pub use working_group;
 
-<<<<<<< HEAD
-=======
-pub use content_directory;
-pub use content_directory::{
-    HashedTextMaxLength, InputValidationLengthConstraint, MaxNumber, TextMaxLength, VecMaxLength,
-};
-
 #[cfg(feature = "std")]
 /// Wasm binary unwrapped. If built with `BUILD_DUMMY_WASM_BINARY`, the function panics.
 pub fn wasm_binary_unwrap() -> &'static [u8] {
@@ -93,17 +86,12 @@
     )
 }
 
->>>>>>> 92d36ab4
 /// This runtime version.
 pub const VERSION: RuntimeVersion = RuntimeVersion {
     spec_name: create_runtime_str!("joystream-node"),
     impl_name: create_runtime_str!("joystream-node"),
     authoring_version: 7,
-<<<<<<< HEAD
-    spec_version: 6,
-=======
     spec_version: 8,
->>>>>>> 92d36ab4
     impl_version: 0,
     apis: crate::runtime_api::EXPORTED_RUNTIME_API_VERSIONS,
     transaction_version: 1,
