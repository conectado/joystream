--- conflicted
+++ resolved
@@ -548,12 +548,8 @@
 
         let opening_id = add_opening(member_id, account_id, stake_policy, 1, working_group);
 
-<<<<<<< HEAD
         let old_balance = Balances::usable_balance(&account_id.into());
-=======
-        add_confirmed_staking_account(member_id, account_id.into());
-
->>>>>>> 77239c78
+
         let apply_result = WorkingGroupInstance::<T, I>::apply_on_opening(
             RawOrigin::Signed(account_id.into()).into(),
             working_group::ApplyOnOpeningParameters::<T> {
@@ -696,8 +692,6 @@
         );
 
         let opening_id = add_opening(member_id, account_id, stake_policy, 1, working_group);
-
-        add_confirmed_staking_account(member_id, account_id.into());
 
         let apply_result = WorkingGroupInstance::<T, I>::apply_on_opening(
             RawOrigin::Signed(account_id.into()).into(),
@@ -997,8 +991,6 @@
 
         let opening_id = add_opening(member_id, account_id, stake_policy, 1, working_group);
 
-        add_confirmed_staking_account(member_id, account_id.into());
-
         let apply_result = WorkingGroupInstance::<T, I>::apply_on_opening(
             RawOrigin::Signed(account_id.into()).into(),
             working_group::ApplyOnOpeningParameters::<T> {
@@ -1130,8 +1122,6 @@
         );
 
         let opening_id = add_opening(member_id, account_id, stake_policy, 1, working_group);
-
-        add_confirmed_staking_account(member_id, account_id.into());
 
         let apply_result = WorkingGroupInstance::<T, I>::apply_on_opening(
             RawOrigin::Signed(account_id.into()).into(),
