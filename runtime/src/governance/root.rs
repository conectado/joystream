--- conflicted
+++ resolved
@@ -1,13 +1,9 @@
 #![cfg_attr(not(feature = "std"), no_std)]
 
 use srml_support::{StorageValue, StorageMap, dispatch::Result};
-<<<<<<< HEAD
-use governance::{council, election};
-=======
 
 use governance::{council, election::{self, TriggerElection}};
 
->>>>>>> 011d6180
 use runtime_io::print;
 
 pub trait Trait: system::Trait + council::Trait + election::Trait {
