// Copyright 2017-2019 @polkadot/app-addresses authors & contributors
// This software may be modified and distributed under the terms
// of the Apache-2.0 license. See the LICENSE file for details.

import { KeyringAddress } from '@polkadot/ui-keyring/types';
import { I18nProps } from '@polkadot/ui-app/types';
import { ComponentProps } from './types';

import React from 'react';
<<<<<<< HEAD
import { AddressSummary, Button, Input, InputAddress, Labelled } from '@polkadot/ui-app/index';
=======
import { AddressSummary, Button, Input, InputAddress } from '@polkadot/ui-app';
>>>>>>> fa9d4c36
import { ActionStatus } from '@polkadot/ui-app/Status/types';
import keyring from '@polkadot/ui-keyring';

import Forgetting from './Forgetting';
import translate from './translate';
import MemoView from '@polkadot/joy-utils/memo/MemoView';

type Props = ComponentProps & I18nProps;

type State = {
  current: KeyringAddress | null,
  editedName: string,
  isEdited: boolean,
  isForgetOpen: boolean
};

class Editor extends React.PureComponent<Props, State> {
  state: State;

  constructor (props: Props) {
    super(props);

    this.state = this.createState(null);
  }

  render () {
    const { isForgetOpen, current } = this.state;
    return (
      <div className='addresses--Editor'>
        <Forgetting
          isOpen={isForgetOpen}
          onClose={this.toggleForget}
          doForget={this.onForget}
          currentAddress={current}
        />
        {this.renderData()}
        {this.renderButtons()}
      </div>
    );
  }

  renderButtons () {
    const { t } = this.props;
    const { current, isEdited } = this.state;

    if (!current) {
      return null;
    }

    return (
      <Button.Group>
        <Button
          isNegative
          onClick={this.toggleForget}
          label={t('Forget')}
        />
        <Button.Group.Divider />
        <Button
          isDisabled={!isEdited}
          onClick={this.onDiscard}
          label={t('Reset')}
        />
        <Button.Or />
        <Button
          isDisabled={!isEdited}
          isPrimary
          onClick={this.onCommit}
          label={t('Save')}
        />
      </Button.Group>
    );
  }

  renderData () {
    const { t } = this.props;
    const { current, editedName } = this.state;

    const address = current
      ? current.address()
      : undefined;

    return (
      <div className='ui--grid'>
        <AddressSummary
          className='shrink'
          value={address || ''}
        />
        <div className='grow'>
          <div className='ui--row'>
            <InputAddress
              className='full'
              hideAddress
              isInput={false}
              label={t('edit the selected address')}
              onChange={this.onChangeAddress}
              type='address'
              value={address}
            />
          </div>
          <div className='ui--row'>
            <Input
              className='full'
              label={t('identified by the name')}
              onChange={this.onChangeName}
              value={editedName}
            />
          </div>
          <Labelled label='address:' style={{ marginTop: '.5rem' }}>
            <code>{address}</code>
          </Labelled>
          {address && <Labelled label='memo:' style={{ marginTop: '.5rem' }}>
            <MemoView accountId={address} />
          </Labelled>}
        </div>
      </div>
    );
  }

  createState (current: KeyringAddress | null): State {
    const { name = '' } = current
      ? current.getMeta()
      : {};

    return {
      current,
      editedName: name,
      isEdited: false,
      isForgetOpen: false
    };
  }

  nextState (newState: State = {} as State): void {
    this.setState(
      (prevState: State): State => {
        let { current = prevState.current, editedName = prevState.editedName } = newState;
        const previous = prevState.current || { address: () => null };
        let isEdited = false;

        if (current && current.isValid()) {
          if (current.address() !== previous.address()) {
            editedName = current.getMeta().name || '';
          } else if (editedName !== current.getMeta().name) {
            isEdited = true;
          }
        } else {
          editedName = '';
        }
        let isForgetOpen = false;

        return {
          current,
          editedName,
          isEdited,
          isForgetOpen
        };
      }
    );
  }

  onChangeAddress = (accountId: string): void => {
    const current = accountId && keyring.decodeAddress(accountId)
      ? (keyring.getAddress(accountId) || null)
      : null;

    this.nextState({ current } as State);
  }

  onChangeName = (editedName: string): void => {
    this.nextState({ editedName } as State);
  }

  onCommit = (): void => {
    const { current, editedName } = this.state;
    const { onStatusChange, t } = this.props;

    if (!current) {
      return;
    }

    const status = {
      account: current.address(),
      action: 'edit'
    } as ActionStatus;

    try {
      keyring.saveAddress(current.address(), {
        name: editedName,
        whenEdited: Date.now()
      });

      status.status = current.getMeta().name === editedName ? 'success' : 'error';
      status.message = t('name edited');
    } catch (error) {
      status.status = 'error';
      status.message = error.message;
    }

    onStatusChange(status);
  }

  onDiscard = (): void => {
    const { current } = this.state;

    if (!current) {
      return;
    }

    this.nextState({
      editedName: current.getMeta().name
    } as State);
  }

  toggleForget = (): void => {
    this.setState(
      ({ isForgetOpen }: State) => ({
        isForgetOpen: !isForgetOpen
      })
    );
  }

  onForget = (): void => {
    const { onStatusChange, t } = this.props;
    const { current } = this.state;

    if (!current) {
      return;
    }

    this.setState(
      this.createState(null),
      () => {
        const status = {
          account: current.address(),
          action: 'forget'
        } as ActionStatus;

        try {
          keyring.forgetAddress(
            current.address()
          );
          status.status = 'success';
          status.message = t('address forgotten');
        } catch (error) {
          status.status = 'error';
          status.message = error.message;
        }

        onStatusChange(status);
      }
    );
  }
}

export default translate(Editor);<|MERGE_RESOLUTION|>--- conflicted
+++ resolved
@@ -7,11 +7,7 @@
 import { ComponentProps } from './types';
 
 import React from 'react';
-<<<<<<< HEAD
-import { AddressSummary, Button, Input, InputAddress, Labelled } from '@polkadot/ui-app/index';
-=======
-import { AddressSummary, Button, Input, InputAddress } from '@polkadot/ui-app';
->>>>>>> fa9d4c36
+import { AddressSummary, Button, Input, InputAddress, Labelled } from '@polkadot/ui-app';
 import { ActionStatus } from '@polkadot/ui-app/Status/types';
 import keyring from '@polkadot/ui-keyring';
 
