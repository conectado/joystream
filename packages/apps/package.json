--- conflicted
+++ resolved
@@ -12,20 +12,11 @@
   "contributors": [],
   "license": "Apache-2.0",
   "dependencies": {
-<<<<<<< HEAD
-    "@babel/runtime": "^7.4.3",
-    "@polkadot/ui-app": "^0.32.0-beta.6",
-    "@polkadot/ui-assets": "^0.38.0-beta.3",
-    "@polkadot/ui-signer": "^0.32.0-beta.6",
-    "@types/react-tooltip": "^3.9.1",
-    "react-tooltip": "^3.9.2"
-=======
     "@babel/polyfill": "^7.6.0",
     "@babel/runtime": "^7.6.0",
     "@polkadot/react-components": "^0.36.0-beta.24",
     "@polkadot/react-signer": "^0.36.0-beta.24",
     "@polkadot/ui-assets": "^0.45.0-beta.13",
     "query-string": "^6.8.3"
->>>>>>> 6fb8916e
   }
 }