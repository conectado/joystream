--- conflicted
+++ resolved
@@ -10,19 +10,9 @@
 
 import React from 'react';
 import store from 'store';
-<<<<<<< HEAD
-import styled, { ThemeProvider } from 'styled-components';
-import { media } from '@polkadot/ui-app';
-import { classes } from '@polkadot/ui-app/util';
-import Signer from '@polkadot/ui-signer';
-import settings from '@polkadot/joy-settings/';
-
-import { hot } from 'react-hot-loader/root';
-=======
 import styled from 'styled-components';
 import GlobalStyle from '@polkadot/react-components/styles';
 import Signer from '@polkadot/react-signer';
->>>>>>> 6fb8916e
 
 import ConnectingOverlay from './overlays/Connecting';
 import AccountsOverlay from './overlays/Accounts';
