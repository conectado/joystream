--- conflicted
+++ resolved
@@ -16,13 +16,7 @@
 
 import template from './123code';
 import accounts from './accounts';
-<<<<<<< HEAD
-import addresses from './addresses';
-=======
 import addressbook from './addressbook';
-import contracts from './contracts';
-import democracy from './democracy';
->>>>>>> 008da2b2
 import explorer from './explorer';
 import extrinsics from './extrinsics';
 import js from './js';
@@ -65,13 +59,9 @@
     accounts,
     addressbook,
     null,
-<<<<<<< HEAD
     election,
     proposals,
     null,
-=======
-    contracts,
->>>>>>> 008da2b2
     storage,
     extrinsics,
     null,
