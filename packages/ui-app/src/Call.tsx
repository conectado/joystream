// Copyright 2017-2019 @polkadot/ui-app authors & contributors
// This software may be modified and distributed under the terms
// of the Apache-2.0 license. See the LICENSE file for details.

import { IExtrinsic, IMethod } from '@polkadot/types/types';
import { BareProps } from './types';

import React from 'react';
<<<<<<< HEAD
import { Method, getTypeDef } from '@polkadot/types';
import Params from '@polkadot/ui-params/index';
=======
import styled from 'styled-components';
import { Method, getTypeDef } from '@polkadot/types';
import Params from '@polkadot/ui-params';
>>>>>>> fa9d4c36

import Labelled from './Labelled';
import { classes } from './util';

export type Props = BareProps & {
  children?: React.ReactNode,
  value: IExtrinsic | IMethod
};

const Wrapper = styled.div`
  .hash {
    opacity: 0.5;
    overflow: hidden;
    text-overflow: ellipsis;
  }
`;

export default class Call extends React.PureComponent<Props> {
  render () {
    const { children, className, style, value } = this.props;
    const params = Method.filterOrigin(value.meta).map(({ name, type }) => ({
      name: name.toString(),
      type: getTypeDef(type)
    }));
    const values = value.args.map((value) => ({
      isValid: true,
      value
    }));
    const hash = (value as IExtrinsic).hash;

    return (
      <Wrapper
        className={classes('ui--Extrinsic', className)}
        style={style}
      >
        {children}
        {
          hash
            ? (
              <Labelled label='extrinsic hash'>
                <div className='hash'>
                  {hash.toHex()}
                </div>
              </Labelled>
            )
            : null
        }
        <Params
          isDisabled
          params={params}
          values={values}
        />
      </Wrapper>
    );
  }
}<|MERGE_RESOLUTION|>--- conflicted
+++ resolved
@@ -6,14 +6,9 @@
 import { BareProps } from './types';
 
 import React from 'react';
-<<<<<<< HEAD
-import { Method, getTypeDef } from '@polkadot/types';
-import Params from '@polkadot/ui-params/index';
-=======
 import styled from 'styled-components';
 import { Method, getTypeDef } from '@polkadot/types';
 import Params from '@polkadot/ui-params';
->>>>>>> fa9d4c36
 
 import Labelled from './Labelled';
 import { classes } from './util';
