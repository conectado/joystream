--- conflicted
+++ resolved
@@ -10,16 +10,9 @@
   "contributors": [],
   "license": "ISC",
   "dependencies": {
-<<<<<<< HEAD
     "@babel/runtime": "^7.0.0-rc.1",
-    "@polkadot/ui-app": "^0.19.33",
-    "@polkadot/ui-keyring": "^0.19.33",
-    "@polkadot/ui-signer": "^0.19.33"
-=======
-    "@babel/runtime": "^7.0.0-beta.51",
     "@polkadot/ui-app": "^0.19.34",
     "@polkadot/ui-keyring": "^0.19.34",
     "@polkadot/ui-signer": "^0.19.34"
->>>>>>> e6b04cbb
   }
 }