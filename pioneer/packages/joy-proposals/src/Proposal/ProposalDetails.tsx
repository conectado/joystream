--- conflicted
+++ resolved
@@ -1,6 +1,5 @@
 import React from 'react';
 
-<<<<<<< HEAD
 import Details from "./Details";
 import Body from "./Body";
 import VotingSection from "./VotingSection";
@@ -17,24 +16,6 @@
 import { Seat } from "@joystream/types/";
 import { PromiseComponent } from "@polkadot/joy-utils/react/components";
 import ProposalDiscussion from "./discussion/ProposalDiscussion";
-=======
-import { Container } from 'semantic-ui-react';
-import Details from './Details';
-import Body from './Body';
-import VotingSection from './VotingSection';
-import Votes from './Votes';
-import { MyAccountProps, withMyAccount } from '@polkadot/joy-utils/MyAccount';
-import { ParsedProposal, ProposalVote } from '@polkadot/joy-utils/types/proposals';
-import { withCalls } from '@polkadot/react-api';
-import { withMulti } from '@polkadot/react-api/with';
-
-import './Proposal.css';
-import { ProposalId, ProposalDecisionStatuses, ApprovedProposalStatuses, ExecutionFailedStatus } from '@joystream/types/proposals';
-import { BlockNumber } from '@polkadot/types/interfaces';
-import { MemberId } from '@joystream/types/members';
-import { Seat } from '@joystream/types/';
-import { PromiseComponent } from '@polkadot/joy-utils/react/components';
->>>>>>> b397d5dd
 
 import styled from 'styled-components';
 
@@ -156,7 +137,6 @@
   return (
     <div className="Proposal">
       <Details proposal={proposal} extendedStatus={extendedStatus} proposerLink={ true }/>
-<<<<<<< HEAD
       <ProposalDetailsMain>
         <Body
           type={ proposal.type }
@@ -186,21 +166,6 @@
       </ProposalDetailsMain>
       <ProposalDetailsDiscussion>
         <ProposalDiscussion
-=======
-      <Body
-        type={ proposal.type }
-        title={ proposal.title }
-        description={ proposal.description }
-        params={ proposal.details }
-        iAmProposer={ iAmProposer }
-        proposalId={ proposalId }
-        proposerId={ proposal.proposerId }
-        isCancellable={ isVotingPeriod }
-        cancellationFee={ proposal.cancellationFee }
-      />
-      { iAmCouncilMember && (
-        <VotingSection
->>>>>>> b397d5dd
           proposalId={proposalId}
           memberId={ iAmMember ? myMemberId : undefined }/>
       </ProposalDetailsDiscussion>
