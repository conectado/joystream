--- conflicted
+++ resolved
@@ -5,10 +5,6 @@
   {
     type: 'Text',
     category: Categories.other,
-<<<<<<< HEAD
-    image: 'https://react.semantic-ui.com/images/wireframe/image.png',
-=======
->>>>>>> af88cd20
     description:
         'Change the total reward across all validators in a given block.' +
         'This is not the direct reward, but base reward for Pallet staking module.' +
@@ -25,10 +21,6 @@
   {
     type: 'Spending',
     category: Categories.other,
-<<<<<<< HEAD
-    image: 'https://react.semantic-ui.com/images/wireframe/image.png',
-=======
->>>>>>> af88cd20
     description:
         'Change the total reward across all validators in a given block.' +
         'This is not the direct reward, but base reward for Pallet staking module.' +
@@ -45,10 +37,6 @@
   {
     type: 'RuntimeUpgrade',
     category: Categories.other,
-<<<<<<< HEAD
-    image: 'https://react.semantic-ui.com/images/wireframe/image.png',
-=======
->>>>>>> af88cd20
     description:
         'Change the total reward across all validators in a given block.' +
         'This is not the direct reward, but base reward for Pallet staking module.' +
@@ -65,10 +53,6 @@
   {
     type: 'EvictStorageProvider',
     category: Categories.storage,
-<<<<<<< HEAD
-    image: 'https://react.semantic-ui.com/images/wireframe/image.png',
-=======
->>>>>>> af88cd20
     description:
         'Change the total reward across all validators in a given block.' +
         'This is not the direct reward, but base reward for Pallet staking module.' +
@@ -85,10 +69,6 @@
   {
     type: 'SetStorageRoleParameters',
     category: Categories.storage,
-<<<<<<< HEAD
-    image: 'https://react.semantic-ui.com/images/wireframe/image.png',
-=======
->>>>>>> af88cd20
     description:
         'Change the total reward across all validators in a given block.' +
         'This is not the direct reward, but base reward for Pallet staking module.' +
@@ -105,10 +85,6 @@
   {
     type: 'SetValidatorCount',
     category: Categories.validators,
-<<<<<<< HEAD
-    image: 'https://react.semantic-ui.com/images/wireframe/image.png',
-=======
->>>>>>> af88cd20
     description:
         'Change the total reward across all validators in a given block.' +
         'This is not the direct reward, but base reward for Pallet staking module.' +
@@ -125,10 +101,6 @@
   {
     type: 'SetContentWorkingGroupMintCapacity',
     category: Categories.cwg,
-<<<<<<< HEAD
-    image: 'https://react.semantic-ui.com/images/wireframe/image.png',
-=======
->>>>>>> af88cd20
     description:
         'Change the total reward across all validators in a given block.' +
         'This is not the direct reward, but base reward for Pallet staking module.' +
@@ -145,10 +117,6 @@
   {
     type: 'SetLead',
     category: Categories.cwg,
-<<<<<<< HEAD
-    image: 'https://react.semantic-ui.com/images/wireframe/image.png',
-=======
->>>>>>> af88cd20
     description:
         'Change the total reward across all validators in a given block.' +
         'This is not the direct reward, but base reward for Pallet staking module.' +
@@ -165,10 +133,6 @@
   {
     type: 'SetElectionParameters',
     category: Categories.council,
-<<<<<<< HEAD
-    image: 'https://react.semantic-ui.com/images/wireframe/image.png',
-=======
->>>>>>> af88cd20
     description:
         'Change the total reward across all validators in a given block.' +
         'This is not the direct reward, but base reward for Pallet staking module.' +
