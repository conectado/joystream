import React, { createContext, useContext } from 'react';
import { ApiContext } from '@polkadot/react-api';
import { ApiProps } from '@polkadot/react-api/types';

<<<<<<< HEAD
import Transport from '../../transport';
=======
import Transport from "../../transport/index";
>>>>>>> 5c6f5466

export const TransportContext = createContext<Transport>((null as unknown) as Transport);

export function TransportProvider ({ children }: { children: React.PropsWithChildren<{}> }) {
  const api: ApiProps = useContext(ApiContext);

  if (!api) {
    throw new Error('Cannot create Transport: A Substrate API is required');
  } else if (!api.isApiReady) {
    throw new Error('Cannot create Transport: The Substrate API is not ready yet.');
  }

  const transport = new Transport(api.api);

  return <TransportContext.Provider value={transport}>{children}</TransportContext.Provider>;
}<|MERGE_RESOLUTION|>--- conflicted
+++ resolved
@@ -2,11 +2,7 @@
 import { ApiContext } from '@polkadot/react-api';
 import { ApiProps } from '@polkadot/react-api/types';
 
-<<<<<<< HEAD
-import Transport from '../../transport';
-=======
-import Transport from "../../transport/index";
->>>>>>> 5c6f5466
+import Transport from '../../transport/index';
 
 export const TransportContext = createContext<Transport>((null as unknown) as Transport);
 
