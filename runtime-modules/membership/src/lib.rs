// Ensure we're `no_std` when compiling for Wasm.
#![cfg_attr(not(feature = "std"), no_std)]
// Clippy linter requirement.
// Disable it because of the substrate lib design
// Example:  pub PaidMembershipTermsById get(paid_membership_terms_by_id) build(|config: &GenesisConfig<T>| {}
#![allow(clippy::redundant_closure_call)]

pub mod genesis;
pub(crate) mod mock;
mod tests;

use codec::{Codec, Decode, Encode};
<<<<<<< HEAD
use frame_support::traits::{Currency, Get, LockableCurrency, WithdrawReason};
use frame_support::{decl_event, decl_module, decl_storage, ensure, Parameter};
=======
use frame_support::dispatch::DispatchResult;
use frame_support::traits::{Currency, Get, LockableCurrency, WithdrawReason};
use frame_support::{decl_error, decl_event, decl_module, decl_storage, ensure, Parameter};
>>>>>>> 6c048484
use sp_arithmetic::traits::{BaseArithmetic, One};
use sp_runtime::traits::{MaybeSerialize, Member, Zero};
use sp_std::borrow::ToOwned;
use sp_std::vec;
use sp_std::vec::Vec;
use system::{ensure_root, ensure_signed};

use common::currency::{BalanceOf, GovernanceCurrency};
pub trait Trait: system::Trait + GovernanceCurrency + pallet_timestamp::Trait {
    type Event: From<Event<Self>> + Into<<Self as system::Trait>::Event>;

    type MemberId: Parameter
        + Member
        + BaseArithmetic
        + Codec
        + Default
        + Copy
        + MaybeSerialize
        + PartialEq;

    type PaidTermId: Parameter
        + Member
        + BaseArithmetic
        + Codec
        + Default
        + Copy
        + MaybeSerialize
        + PartialEq;

    type SubscriptionId: Parameter
        + Member
        + BaseArithmetic
        + Codec
        + Default
        + Copy
        + MaybeSerialize
        + PartialEq;

    /// Describes the common type for the working group members (workers).
    type ActorId: Parameter
        + Member
        + BaseArithmetic
        + Codec
        + Default
        + Copy
        + MaybeSerialize
        + PartialEq
        + Ord;

    /// The maximum amount of initial funds that may be endowed to new members added by
    /// screening authority. If set to zero, no initial balance can be given.
    type ScreenedMemberMaxInitialBalance: Get<BalanceOf<Self>>;
}

const FIRST_PAID_TERMS_ID: u8 = 1;

// Default paid membership terms
pub const DEFAULT_PAID_TERM_ID: u8 = 0;

// Default user info constraints
const DEFAULT_MIN_HANDLE_LENGTH: u32 = 5;
const DEFAULT_MAX_HANDLE_LENGTH: u32 = 40;
const DEFAULT_MAX_AVATAR_URI_LENGTH: u32 = 1024;
const DEFAULT_MAX_ABOUT_TEXT_LENGTH: u32 = 2048;

/// Public membership object alias.
pub type Membership<T> = MembershipObject<
    <T as system::Trait>::BlockNumber,
    <T as pallet_timestamp::Trait>::Moment,
    <T as Trait>::PaidTermId,
    <T as Trait>::SubscriptionId,
    <T as system::Trait>::AccountId,
>;

#[derive(Encode, Decode, Default)]
/// Stored information about a registered user
pub struct MembershipObject<BlockNumber, Moment, PaidTermId, SubscriptionId, AccountId> {
    /// The unique handle chosen by member
    pub handle: Vec<u8>,

    /// A Url to member's Avatar image
    pub avatar_uri: Vec<u8>,

    /// Short text chosen by member to share information about themselves
    pub about: Vec<u8>,

    /// Block number when member was registered
    pub registered_at_block: BlockNumber,

    /// Timestamp when member was registered
    pub registered_at_time: Moment,

    /// How the member was registered
    pub entry: EntryMethod<PaidTermId, AccountId>,

    /// Whether the member is suspended or not.
    pub suspended: bool,

    /// The type of subscription the member has purchased if any.
    pub subscription: Option<SubscriptionId>,

    /// Member's root account id. Only the root account is permitted to set a new root account
    /// and update the controller account. Other modules may only allow certain actions if
    /// signed with root account. It is intended to be an account that can remain offline and
    /// potentially hold a member's funds, and be a source for staking roles.
    pub root_account: AccountId,

    /// Member's controller account id. This account is intended to be used by
    /// a member to act under their identity in other modules. It will usually be used more
    /// online and will have less funds in its balance.
    pub controller_account: AccountId,
}

// Contains valid or default user details
struct ValidatedUserInfo {
    handle: Vec<u8>,
    avatar_uri: Vec<u8>,
    about: Vec<u8>,
}

#[derive(Encode, Decode, Debug, PartialEq)]
pub enum EntryMethod<PaidTermId, AccountId> {
    Paid(PaidTermId),
    Screening(AccountId),
    Genesis,
}

/// Must be default constructible because it indirectly is a value in a storage map.
/// ***SHOULD NEVER ACTUALLY GET CALLED, IS REQUIRED TO DUE BAD STORAGE MODEL IN SUBSTRATE***
impl<PaidTermId, AccountId> Default for EntryMethod<PaidTermId, AccountId> {
    fn default() -> Self {
        Self::Genesis
    }
}

#[derive(Encode, Decode, Eq, PartialEq, Default)]
pub struct PaidMembershipTerms<Balance> {
    /// Quantity of native tokens which must be provably burned
    pub fee: Balance,
    /// String of capped length describing human readable conditions which are being agreed upon
    pub text: Vec<u8>,
}

decl_storage! {
    trait Store for Module<T: Trait> as Membership {
        /// MemberId to assign to next member that is added to the registry, and is also the
        /// total number of members created. MemberIds start at Zero.
        pub NextMemberId get(fn members_created) : T::MemberId;

        /// Mapping of member's id to their membership profile
        pub MembershipById get(fn membership) : map hasher(blake2_128_concat)
            T::MemberId => Membership<T>;

        /// Mapping of a root account id to vector of member ids it controls.
        pub(crate) MemberIdsByRootAccountId : map hasher(blake2_128_concat)
            T::AccountId => Vec<T::MemberId>;

        /// Mapping of a controller account id to vector of member ids it controls
        pub(crate) MemberIdsByControllerAccountId : map hasher(blake2_128_concat)
            T::AccountId => Vec<T::MemberId>;

        /// Registered unique handles and their mapping to their owner
        pub MemberIdByHandle get(fn handles) : map hasher(blake2_128_concat)
            Vec<u8> => T::MemberId;

        /// Next paid membership terms id
        pub NextPaidMembershipTermsId get(fn next_paid_membership_terms_id) :
            T::PaidTermId = T::PaidTermId::from(FIRST_PAID_TERMS_ID);

        /// Paid membership terms record
        // Remember to add _genesis_phantom_data: std::marker::PhantomData{} to membership
        // genesis config if not providing config() or extra_genesis
        pub PaidMembershipTermsById get(fn paid_membership_terms_by_id) build(|config: &GenesisConfig<T>| {
            // This method only gets called when initializing storage, and is
            // compiled as native code. (Will be called when building `raw` chainspec)
            // So it can't be relied upon to initialize storage for runtimes updates.
            // Initialization for updated runtime is done in run_migration()
            let terms = PaidMembershipTerms {
                fee:  config.default_paid_membership_fee,
                text: Vec::default(),
            };
            vec![(T::PaidTermId::from(DEFAULT_PAID_TERM_ID), terms)]
        }) : map hasher(blake2_128_concat) T::PaidTermId => PaidMembershipTerms<BalanceOf<T>>;

        /// Active Paid membership terms
        pub ActivePaidMembershipTerms get(fn active_paid_membership_terms) :
            Vec<T::PaidTermId> = vec![T::PaidTermId::from(DEFAULT_PAID_TERM_ID)];

        /// Is the platform is accepting new members or not
        pub NewMembershipsAllowed get(fn new_memberships_allowed) : bool = true;

        pub ScreeningAuthority get(fn screening_authority) : T::AccountId;

        // User Input Validation parameters - do these really need to be state variables
        // I don't see a need to adjust these in future?
        pub MinHandleLength get(fn min_handle_length) : u32 = DEFAULT_MIN_HANDLE_LENGTH;
        pub MaxHandleLength get(fn max_handle_length) : u32 = DEFAULT_MAX_HANDLE_LENGTH;
        pub MaxAvatarUriLength get(fn max_avatar_uri_length) : u32 = DEFAULT_MAX_AVATAR_URI_LENGTH;
        pub MaxAboutTextLength get(fn max_about_text_length) : u32 = DEFAULT_MAX_ABOUT_TEXT_LENGTH;

    }
    add_extra_genesis {
        config(default_paid_membership_fee): BalanceOf<T>;
        config(members) : Vec<genesis::Member<T::MemberId, T::AccountId, T::Moment>>;
        build(|config: &GenesisConfig<T>| {
            for member in &config.members {
                let checked_user_info = <Module<T>>::check_user_registration_info(
                    Some(member.handle.clone().into_bytes()),
                    Some(member.avatar_uri.clone().into_bytes()),
                    Some(member.about.clone().into_bytes())
                ).expect("Importing Member Failed");

                let member_id = <Module<T>>::insert_member(
                    &member.root_account,
                    &member.controller_account,
                    &checked_user_info,
                    EntryMethod::Genesis,
                    T::BlockNumber::from(1),
                    member.registered_at_time
                ).expect("Importing Member Failed");

                // ensure imported member id matches assigned id
                assert_eq!(member_id, member.member_id, "Import Member Failed: MemberId Incorrect");
            }
        });
    }
}

decl_event! {
    pub enum Event<T> where
      <T as system::Trait>::AccountId,
      <T as Trait>::MemberId,
    {
        MemberRegistered(MemberId, AccountId),
        MemberUpdatedAboutText(MemberId),
        MemberUpdatedAvatar(MemberId),
        MemberUpdatedHandle(MemberId),
        MemberSetRootAccount(MemberId, AccountId),
        MemberSetControllerAccount(MemberId, AccountId),
    }
}

decl_module! {
    pub struct Module<T: Trait> for enum Call where origin: T::Origin {
        fn deposit_event() = default;

        const ScreenedMemberMaxInitialBalance: BalanceOf<T> = T::ScreenedMemberMaxInitialBalance::get();

        /// Non-members can buy membership
        #[weight = 10_000_000] // TODO: adjust weight
        pub fn buy_membership(
            origin,
            paid_terms_id: T::PaidTermId,
            handle: Option<Vec<u8>>,
            avatar_uri: Option<Vec<u8>>,
            about: Option<Vec<u8>>
        ) {
            let who = ensure_signed(origin)?;

            // make sure we are accepting new memberships
            ensure!(Self::new_memberships_allowed(), Error::<T>::NewMembershipsNotAllowed);

            // ensure paid_terms_id is active
            let terms = Self::ensure_active_terms_id(paid_terms_id)?;

            // ensure enough free balance to cover terms fees
            ensure!(T::Currency::can_slash(&who, terms.fee), Error::<T>::NotEnoughBalanceToBuyMembership);

            let user_info = Self::check_user_registration_info(handle, avatar_uri, about)?;

            let member_id = Self::insert_member(
                &who,
                &who,
                &user_info,
                EntryMethod::Paid(paid_terms_id),
                <system::Module<T>>::block_number(),
                <pallet_timestamp::Module<T>>::now()
            )?;

            let _ = T::Currency::slash(&who, terms.fee);

            Self::deposit_event(RawEvent::MemberRegistered(member_id, who));
        }

        /// Change member's about text
        #[weight = 10_000_000] // TODO: adjust weight
        pub fn change_member_about_text(origin, member_id: T::MemberId, text: Vec<u8>) {
            let sender = ensure_signed(origin)?;

            let membership = Self::ensure_membership(member_id)?;

            ensure!(membership.controller_account == sender, Error::<T>::ControllerAccountRequired);

            Self::_change_member_about_text(member_id, &text)?;
        }

        /// Change member's avatar
        #[weight = 10_000_000] // TODO: adjust weight
        pub fn change_member_avatar(origin, member_id: T::MemberId, uri: Vec<u8>) {
            let sender = ensure_signed(origin)?;

            let membership = Self::ensure_membership(member_id)?;

            ensure!(membership.controller_account == sender, Error::<T>::ControllerAccountRequired);

            Self::_change_member_avatar(member_id, &uri)?;
        }

        /// Change member's handle. Will ensure new handle is unique and old one will be available
        /// for other members to use.
        #[weight = 10_000_000] // TODO: adjust weight
        pub fn change_member_handle(origin, member_id: T::MemberId, handle: Vec<u8>) {
            let sender = ensure_signed(origin)?;

            let membership = Self::ensure_membership(member_id)?;

            ensure!(membership.controller_account == sender, Error::<T>::ControllerAccountRequired);

            Self::_change_member_handle(member_id, handle)?;
        }

        /// Update member's all or some of handle, avatar and about text.
        #[weight = 10_000_000] // TODO: adjust weight
        pub fn update_membership(
            origin,
            member_id: T::MemberId,
            handle: Option<Vec<u8>>,
            avatar_uri: Option<Vec<u8>>,
            about: Option<Vec<u8>>
        ) {
            let sender = ensure_signed(origin)?;

            let membership = Self::ensure_membership(member_id)?;

            ensure!(membership.controller_account == sender, Error::<T>::ControllerAccountRequired);

            if let Some(uri) = avatar_uri {
                Self::_change_member_avatar(member_id, &uri)?;
            }
            if let Some(about) = about {
                Self::_change_member_about_text(member_id, &about)?;
            }
            if let Some(handle) = handle {
                Self::_change_member_handle(member_id, handle)?;
            }
        }

        #[weight = 10_000_000] // TODO: adjust weight
        pub fn set_controller_account(origin, member_id: T::MemberId, new_controller_account: T::AccountId) {
            let sender = ensure_signed(origin)?;

            let mut membership = Self::ensure_membership(member_id)?;

            ensure!(membership.root_account == sender, Error::<T>::RootAccountRequired);

            // only update if new_controller_account is different than current one
            if membership.controller_account != new_controller_account {
                <MemberIdsByControllerAccountId<T>>::mutate(&membership.controller_account, |ids| {
                    ids.retain(|id| *id != member_id);
                });

                <MemberIdsByControllerAccountId<T>>::mutate(&new_controller_account, |ids| {
                    ids.push(member_id);
                });

                membership.controller_account = new_controller_account.clone();
                <MembershipById<T>>::insert(member_id, membership);
                Self::deposit_event(RawEvent::MemberSetControllerAccount(member_id, new_controller_account));
            }
        }

        #[weight = 10_000_000] // TODO: adjust weight
        pub fn set_root_account(origin, member_id: T::MemberId, new_root_account: T::AccountId) {
            let sender = ensure_signed(origin)?;

            let mut membership = Self::ensure_membership(member_id)?;

            ensure!(membership.root_account == sender, Error::<T>::RootAccountRequired);

            // only update if new root account is different than current one
            if membership.root_account != new_root_account {
                <MemberIdsByRootAccountId<T>>::mutate(&membership.root_account, |ids| {
                    ids.retain(|id| *id != member_id);
                });

                <MemberIdsByRootAccountId<T>>::mutate(&new_root_account, |ids| {
                    ids.push(member_id);
                });

                membership.root_account = new_root_account.clone();
                <MembershipById<T>>::insert(member_id, membership);
                Self::deposit_event(RawEvent::MemberSetRootAccount(member_id, new_root_account));
            }
        }

        /// Screened members are awarded a initial locked balance that can only be slashed or used
        /// for fees, and is not transferable. The screening authority must ensure that the provided
        /// new_member_account was verified to avoid applying locks arbitrarily to accounts not controlled
        /// by the member.
        #[weight = 10_000_000] // TODO: adjust weight
        pub fn add_screened_member(
            origin,
            new_member_account: T::AccountId,
            handle: Option<Vec<u8>>,
            avatar_uri: Option<Vec<u8>>,
            about: Option<Vec<u8>>,
            initial_balance: Option<BalanceOf<T>>,
        ) {
            // ensure sender is screening authority
            let sender = ensure_signed(origin)?;

            if <ScreeningAuthority<T>>::exists() {
                ensure!(sender == Self::screening_authority(), Error::<T>::NotScreeningAuthority);
            } else {
                // no screening authority defined. Cannot accept this request
                return Err(Error::<T>::NoScreeningAuthorityDefined.into());
            }

            // make sure we are accepting new memberships
            ensure!(Self::new_memberships_allowed(), "new members not allowed");

            let user_info = Self::check_user_registration_info(handle, avatar_uri, about)?;

            if let Some(initial_balance) = initial_balance {
                ensure!(
                    T::ScreenedMemberMaxInitialBalance::get() >= initial_balance,
<<<<<<< HEAD
                    "InitialBalanceExceedsMaxInitialBalance"
=======
                    Error::<T>::InitialBalanceExceedsMaxInitialBalance
>>>>>>> 6c048484
                );

                // Only allow "new" accounts with 0 balance
                ensure!(
                    T::Currency::free_balance(&new_member_account).is_zero(),
<<<<<<< HEAD
                    "OnlyNewAccountsCanBeUsedForScreenedMembers"
=======
                    Error::<T>::OnlyNewAccountsCanBeUsedForScreenedMembers
>>>>>>> 6c048484
                );

                ensure!(
                    system::Module::<T>::account_nonce(&new_member_account).is_zero(),
<<<<<<< HEAD
                    "OnlyNewAccountsCanBeUsedForScreenedMembers"
=======
                    Error::<T>::OnlyNewAccountsCanBeUsedForScreenedMembers
>>>>>>> 6c048484
                );

                // Check account nonce

                // Set a lock to prevent transfers of the amount that will be endowed
                T::Currency::set_lock(
                    *b"faucet00",
                    &new_member_account,
                    initial_balance,
                    WithdrawReason::Transfer.into(),
                );

                // Endow the new member account with an amount to get started
                T::Currency::deposit_creating(&new_member_account, initial_balance);
            };

            // cannot fail because of prior check_user_registration_info
            let member_id = Self::insert_member(
                &new_member_account,
                &new_member_account,
                &user_info,
                EntryMethod::Screening(sender),
                <system::Module<T>>::block_number(),
                <pallet_timestamp::Module<T>>::now()
            )?;

            Self::deposit_event(RawEvent::MemberRegistered(member_id, new_member_account));
        }

        #[weight = 10_000_000] // TODO: adjust weight
        pub fn set_screening_authority(origin, authority: T::AccountId) {
            ensure_root(origin)?;
            <ScreeningAuthority<T>>::put(authority);
        }
    }
}

/// Reason why a given member id does not have a given account as the controller account.
pub enum ControllerAccountForMemberCheckFailed {
    NotMember,
    NotControllerAccount,
}

pub enum MemberControllerAccountDidNotSign {
    UnsignedOrigin,
    MemberIdInvalid,
    SignerControllerAccountMismatch,
}

pub enum MemberControllerAccountMismatch {
    MemberIdInvalid,
    SignerControllerAccountMismatch,
}
pub enum MemberRootAccountMismatch {
    MemberIdInvalid,
    SignerRootAccountMismatch,
}

impl<T: Trait> Module<T> {
    /// Provided that the member_id exists return its membership. Returns error otherwise.
    pub fn ensure_membership(id: T::MemberId) -> Result<Membership<T>, Error<T>> {
        if <MembershipById<T>>::contains_key(&id) {
            Ok(Self::membership(&id))
        } else {
            Err(Error::<T>::MemberProfileNotFound)
        }
    }

    /// Ensure that given member has given account as the controller account
    pub fn ensure_is_controller_account_for_member(
        member_id: &T::MemberId,
        account: &T::AccountId,
    ) -> Result<Membership<T>, ControllerAccountForMemberCheckFailed> {
        if MembershipById::<T>::contains_key(member_id) {
            let membership = MembershipById::<T>::get(member_id);

            if membership.controller_account == *account {
                Ok(membership)
            } else {
                Err(ControllerAccountForMemberCheckFailed::NotControllerAccount)
            }
        } else {
            Err(ControllerAccountForMemberCheckFailed::NotMember)
        }
    }

    /// Returns true if account is either a member's root or controller account
    pub fn is_member_account(who: &T::AccountId) -> bool {
        <MemberIdsByRootAccountId<T>>::contains_key(who)
            || <MemberIdsByControllerAccountId<T>>::contains_key(who)
    }

    fn ensure_active_terms_id(
        terms_id: T::PaidTermId,
    ) -> Result<PaidMembershipTerms<BalanceOf<T>>, Error<T>> {
        let active_terms = Self::active_paid_membership_terms();
        ensure!(
            active_terms.iter().any(|&id| id == terms_id),
            Error::<T>::PaidTermIdNotActive
        );

        if <PaidMembershipTermsById<T>>::contains_key(terms_id) {
            Ok(Self::paid_membership_terms_by_id(terms_id))
        } else {
            Err(Error::<T>::PaidTermIdNotFound)
        }
    }

    #[allow(clippy::ptr_arg)] // cannot change to the "&[u8]" suggested by clippy
    fn ensure_unique_handle(handle: &Vec<u8>) -> Result<(), Error<T>> {
        ensure!(
            !<MemberIdByHandle<T>>::contains_key(handle),
            Error::<T>::HandleAlreadyRegistered
        );
        Ok(())
    }

    fn validate_handle(handle: &[u8]) -> Result<(), Error<T>> {
        ensure!(
            handle.len() >= Self::min_handle_length() as usize,
            Error::<T>::HandleTooShort
        );
        ensure!(
            handle.len() <= Self::max_handle_length() as usize,
            Error::<T>::HandleTooLong
        );
        Ok(())
    }

    fn validate_text(text: &[u8]) -> Vec<u8> {
        let mut text = text.to_owned();
        text.truncate(Self::max_about_text_length() as usize);
        text
    }

    fn validate_avatar(uri: &[u8]) -> Result<(), Error<T>> {
        ensure!(
            uri.len() <= Self::max_avatar_uri_length() as usize,
            Error::<T>::AvatarUriTooLong
        );
        Ok(())
    }

    /// Basic user input validation
    fn check_user_registration_info(
        handle: Option<Vec<u8>>,
        avatar_uri: Option<Vec<u8>>,
        about: Option<Vec<u8>>,
    ) -> Result<ValidatedUserInfo, Error<T>> {
        // Handle is required during registration
        let handle = handle.ok_or(Error::<T>::HandleMustBeProvidedDuringRegistration)?;
        Self::validate_handle(&handle)?;

        let about = Self::validate_text(&about.unwrap_or_default());
        let avatar_uri = avatar_uri.unwrap_or_default();
        Self::validate_avatar(&avatar_uri)?;

        Ok(ValidatedUserInfo {
            handle,
            avatar_uri,
            about,
        })
    }

    fn insert_member(
        root_account: &T::AccountId,
        controller_account: &T::AccountId,
        user_info: &ValidatedUserInfo,
        entry_method: EntryMethod<T::PaidTermId, T::AccountId>,
        registered_at_block: T::BlockNumber,
        registered_at_time: T::Moment,
    ) -> Result<T::MemberId, Error<T>> {
        Self::ensure_unique_handle(&user_info.handle)?;

        let new_member_id = Self::members_created();

        let membership: Membership<T> = MembershipObject {
            handle: user_info.handle.clone(),
            avatar_uri: user_info.avatar_uri.clone(),
            about: user_info.about.clone(),
            registered_at_block,
            registered_at_time,
            entry: entry_method,
            suspended: false,
            subscription: None,
            root_account: root_account.clone(),
            controller_account: controller_account.clone(),
        };

        <MemberIdsByRootAccountId<T>>::mutate(root_account, |ids| {
            ids.push(new_member_id);
        });
        <MemberIdsByControllerAccountId<T>>::mutate(controller_account, |ids| {
            ids.push(new_member_id);
        });

        <MembershipById<T>>::insert(new_member_id, membership);
        <MemberIdByHandle<T>>::insert(user_info.handle.clone(), new_member_id);

        <NextMemberId<T>>::put(new_member_id + One::one());
        Ok(new_member_id)
    }

    fn _change_member_about_text(id: T::MemberId, text: &[u8]) -> DispatchResult {
        let mut membership = Self::ensure_membership(id)?;
        let text = Self::validate_text(text);
        membership.about = text;
        Self::deposit_event(RawEvent::MemberUpdatedAboutText(id));
        <MembershipById<T>>::insert(id, membership);
        Ok(())
    }

    fn _change_member_avatar(id: T::MemberId, uri: &[u8]) -> DispatchResult {
        let mut membership = Self::ensure_membership(id)?;
        Self::validate_avatar(uri)?;
        membership.avatar_uri = uri.to_owned();
        Self::deposit_event(RawEvent::MemberUpdatedAvatar(id));
        <MembershipById<T>>::insert(id, membership);
        Ok(())
    }

    fn _change_member_handle(id: T::MemberId, handle: Vec<u8>) -> DispatchResult {
        let mut membership = Self::ensure_membership(id)?;
        Self::validate_handle(&handle)?;
        Self::ensure_unique_handle(&handle)?;
        <MemberIdByHandle<T>>::remove(&membership.handle);
        <MemberIdByHandle<T>>::insert(handle.clone(), id);
        membership.handle = handle;
        Self::deposit_event(RawEvent::MemberUpdatedHandle(id));
        <MembershipById<T>>::insert(id, membership);
        Ok(())
    }

    pub fn ensure_member_controller_account_signed(
        origin: T::Origin,
        member_id: &T::MemberId,
    ) -> Result<T::AccountId, MemberControllerAccountDidNotSign> {
        // Ensure transaction is signed.
        let signer_account =
            ensure_signed(origin).map_err(|_| MemberControllerAccountDidNotSign::UnsignedOrigin)?;

        // Ensure member exists
        let membership = Self::ensure_membership(*member_id)
            .map_err(|_| MemberControllerAccountDidNotSign::MemberIdInvalid)?;

        ensure!(
            membership.controller_account == signer_account,
            MemberControllerAccountDidNotSign::SignerControllerAccountMismatch
        );

        Ok(signer_account)
    }

    pub fn ensure_member_controller_account(
        signer_account: &T::AccountId,
        member_id: &T::MemberId,
    ) -> Result<(), MemberControllerAccountMismatch> {
        // Ensure member exists
        let membership = Self::ensure_membership(*member_id)
            .map_err(|_| MemberControllerAccountMismatch::MemberIdInvalid)?;

        ensure!(
            membership.controller_account == *signer_account,
            MemberControllerAccountMismatch::SignerControllerAccountMismatch
        );

        Ok(())
    }

    pub fn ensure_member_root_account(
        signer_account: &T::AccountId,
        member_id: &T::MemberId,
    ) -> Result<(), MemberRootAccountMismatch> {
        // Ensure member exists
        let membership = Self::ensure_membership(*member_id)
            .map_err(|_| MemberRootAccountMismatch::MemberIdInvalid)?;

        ensure!(
            membership.root_account == *signer_account,
            MemberRootAccountMismatch::SignerRootAccountMismatch
        );

        Ok(())
    }
}

decl_error! {
    /// Membership module predefined errors
    pub enum Error for Module<T: Trait> {
        /// New memberships not allowed.
        NewMembershipsNotAllowed,

        /// A screening authority is not defined.
        NoScreeningAuthorityDefined,

        /// Origin is not the screeing authority.
        NotScreeningAuthority,

        /// Not enough balance to buy membership.
        NotEnoughBalanceToBuyMembership,

        /// Screening authority attempting to endow more that maximum allowed.
        InitialBalanceExceedsMaxInitialBalance,

        /// Only new accounts can be used for screened members.
        OnlyNewAccountsCanBeUsedForScreenedMembers,

        /// Controller account required.
        ControllerAccountRequired,

        /// Root account required.
        RootAccountRequired,

        /// Invalid origin.
        UnsignedOrigin,

        /// Member profile not found (invalid member id).
        MemberProfileNotFound,

        /// Handle already registered.
        HandleAlreadyRegistered,

        /// Handle must be provided during registration.
        HandleMustBeProvidedDuringRegistration,

        /// Handle too short.
        HandleTooShort,

        /// Handle too long.
        HandleTooLong,

        /// Avatar url is too long.
        AvatarUriTooLong,

        /// Paid term id not found.
        PaidTermIdNotFound,

        /// Paid term id not active.
        PaidTermIdNotActive,
    }
}<|MERGE_RESOLUTION|>--- conflicted
+++ resolved
@@ -10,14 +10,9 @@
 mod tests;
 
 use codec::{Codec, Decode, Encode};
-<<<<<<< HEAD
-use frame_support::traits::{Currency, Get, LockableCurrency, WithdrawReason};
-use frame_support::{decl_event, decl_module, decl_storage, ensure, Parameter};
-=======
 use frame_support::dispatch::DispatchResult;
 use frame_support::traits::{Currency, Get, LockableCurrency, WithdrawReason};
 use frame_support::{decl_error, decl_event, decl_module, decl_storage, ensure, Parameter};
->>>>>>> 6c048484
 use sp_arithmetic::traits::{BaseArithmetic, One};
 use sp_runtime::traits::{MaybeSerialize, Member, Zero};
 use sp_std::borrow::ToOwned;
@@ -444,30 +439,18 @@
             if let Some(initial_balance) = initial_balance {
                 ensure!(
                     T::ScreenedMemberMaxInitialBalance::get() >= initial_balance,
-<<<<<<< HEAD
-                    "InitialBalanceExceedsMaxInitialBalance"
-=======
                     Error::<T>::InitialBalanceExceedsMaxInitialBalance
->>>>>>> 6c048484
                 );
 
                 // Only allow "new" accounts with 0 balance
                 ensure!(
                     T::Currency::free_balance(&new_member_account).is_zero(),
-<<<<<<< HEAD
-                    "OnlyNewAccountsCanBeUsedForScreenedMembers"
-=======
                     Error::<T>::OnlyNewAccountsCanBeUsedForScreenedMembers
->>>>>>> 6c048484
                 );
 
                 ensure!(
                     system::Module::<T>::account_nonce(&new_member_account).is_zero(),
-<<<<<<< HEAD
-                    "OnlyNewAccountsCanBeUsedForScreenedMembers"
-=======
                     Error::<T>::OnlyNewAccountsCanBeUsedForScreenedMembers
->>>>>>> 6c048484
                 );
 
                 // Check account nonce
