--- conflicted
+++ resolved
@@ -53,13 +53,10 @@
 
 parameter_types! {
     pub const ExistentialDeposit: u32 = 0;
-<<<<<<< HEAD
-=======
     pub const TransferFee: u32 = 0;
     pub const CreationFee: u32 = 0;
     pub const TransactionBaseFee: u32 = 1;
     pub const TransactionByteFee: u32 = 0;
->>>>>>> 8f1c41a2
 }
 
 impl balances::Trait for Test {
