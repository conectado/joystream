#![cfg(test)]

pub use frame_system;

use frame_support::traits::{OnFinalize, OnInitialize};
use frame_support::{impl_outer_event, impl_outer_origin, parameter_types};
use sp_core::H256;
use sp_runtime::{
    testing::Header,
    traits::{BlakeTwo256, IdentityLookup},
    Perbill,
};

use crate::ActorOriginValidator;

impl_outer_origin! {
    pub enum Origin for Test {}
}

// Workaround for https://github.com/rust-lang/rust/issues/26925 . Remove when sorted.
#[derive(Clone, PartialEq, Eq, Debug)]
pub struct Test;
parameter_types! {
    pub const BlockHashCount: u64 = 250;
    pub const MaximumBlockWeight: u32 = 1024;
    pub const MaximumBlockLength: u32 = 2 * 1024;
    pub const AvailableBlockRatio: Perbill = Perbill::one();
    pub const MinimumPeriod: u64 = 5;
    pub const StakePoolId: [u8; 8] = *b"joystake";
}

parameter_types! {
    pub const ThreadTitleLengthLimit: u32 = 200;
    pub const PostLengthLimit: u32 = 2000;
}

mod discussion {
    pub use crate::Event;
}

mod membership_mod {
    pub use membership::Event;
}

impl_outer_event! {
    pub enum TestEvent for Test {
        discussion<T>,
        balances<T>,
        membership_mod<T>,
        frame_system<T>,
    }
}

parameter_types! {
    pub const ExistentialDeposit: u32 = 0;
    pub const TransferFee: u32 = 0;
    pub const CreationFee: u32 = 0;
    pub const MaxWhiteListSize: u32 = 4;
}

impl balances::Trait for Test {
    type Balance = u64;
    type DustRemoval = ();
    type Event = TestEvent;
    type ExistentialDeposit = ExistentialDeposit;
    type AccountStore = System;
    type WeightInfo = ();
    type MaxLocks = ();
}

impl common::currency::GovernanceCurrency for Test {
    type Currency = balances::Module<Self>;
}

impl membership::Trait for Test {
    type Event = TestEvent;
    type MemberId = u64;
    type PaidTermId = u64;
    type SubscriptionId = u64;
    type ActorId = u64;
}

impl crate::Trait for Test {
    type Event = TestEvent;
    type AuthorOriginValidator = ();
    type CouncilOriginValidator = CouncilMock;
    type ThreadId = u64;
    type PostId = u64;
    type MaxWhiteListSize = MaxWhiteListSize;
}

impl ActorOriginValidator<Origin, u64, u64> for () {
    fn ensure_actor_origin(origin: Origin, actor_id: u64) -> Result<u64, &'static str> {
<<<<<<< HEAD
        if system::ensure_none(origin.clone()).is_ok() {
=======
        if frame_system::ensure_none(origin).is_ok() {
>>>>>>> 92d36ab4
            return Ok(1);
        }

        if actor_id == 1 {
            return Ok(1);
        }

        if actor_id == 2 {
            return Ok(2);
        }

        if actor_id == 11 {
            return Ok(11);
        }

        if actor_id == 12 && system::ensure_signed(origin).unwrap_or_default() == 12 {
            return Ok(12);
        }

        Err("Invalid author")
    }
}

<<<<<<< HEAD
pub struct CouncilMock;
impl ActorOriginValidator<Origin, u64, u64> for CouncilMock {
    fn ensure_actor_origin(origin: Origin, actor_id: u64) -> Result<u64, &'static str> {
        if actor_id == 2 && system::ensure_signed(origin).unwrap_or_default() == 2 {
            return Ok(2);
        }

        Err("Not a council")
    }
}

impl system::Trait for Test {
=======
impl frame_system::Trait for Test {
>>>>>>> 92d36ab4
    type BaseCallFilter = ();
    type Origin = Origin;
    type Call = ();
    type Index = u64;
    type BlockNumber = u64;
    type Hash = H256;
    type Hashing = BlakeTwo256;
    type AccountId = u64;
    type Lookup = IdentityLookup<Self::AccountId>;
    type Header = Header;
    type Event = TestEvent;
    type BlockHashCount = BlockHashCount;
    type MaximumBlockWeight = MaximumBlockWeight;
    type DbWeight = ();
    type BlockExecutionWeight = ();
    type ExtrinsicBaseWeight = ();
    type MaximumExtrinsicWeight = ();
    type MaximumBlockLength = MaximumBlockLength;
    type AvailableBlockRatio = AvailableBlockRatio;
    type Version = ();
    type PalletInfo = ();
    type AccountData = balances::AccountData<u64>;
    type OnNewAccount = ();
    type OnKilledAccount = ();
    type SystemWeightInfo = ();
}

impl pallet_timestamp::Trait for Test {
    type Moment = u64;
    type OnTimestampSet = ();
    type MinimumPeriod = MinimumPeriod;
    type WeightInfo = ();
}

pub fn initial_test_ext() -> sp_io::TestExternalities {
    let t = frame_system::GenesisConfig::default()
        .build_storage::<Test>()
        .unwrap();

    t.into()
}

pub type Discussions = crate::Module<Test>;
pub type System = frame_system::Module<Test>;

// Recommendation from Parity on testing on_finalize
// https://substrate.dev/docs/en/next/development/module/tests
pub fn run_to_block(n: u64) {
    while System::block_number() < n {
        <System as OnFinalize<u64>>::on_finalize(System::block_number());
        <Discussions as OnFinalize<u64>>::on_finalize(System::block_number());
        System::set_block_number(System::block_number() + 1);
        <System as OnInitialize<u64>>::on_initialize(System::block_number());
        <Discussions as OnInitialize<u64>>::on_initialize(System::block_number());
    }
}<|MERGE_RESOLUTION|>--- conflicted
+++ resolved
@@ -91,11 +91,7 @@
 
 impl ActorOriginValidator<Origin, u64, u64> for () {
     fn ensure_actor_origin(origin: Origin, actor_id: u64) -> Result<u64, &'static str> {
-<<<<<<< HEAD
-        if system::ensure_none(origin.clone()).is_ok() {
-=======
-        if frame_system::ensure_none(origin).is_ok() {
->>>>>>> 92d36ab4
+        if frame_system::ensure_none(origin.clone()).is_ok() {
             return Ok(1);
         }
 
@@ -111,7 +107,7 @@
             return Ok(11);
         }
 
-        if actor_id == 12 && system::ensure_signed(origin).unwrap_or_default() == 12 {
+        if actor_id == 12 && frame_system::ensure_signed(origin).unwrap_or_default() == 12 {
             return Ok(12);
         }
 
@@ -119,11 +115,10 @@
     }
 }
 
-<<<<<<< HEAD
 pub struct CouncilMock;
 impl ActorOriginValidator<Origin, u64, u64> for CouncilMock {
     fn ensure_actor_origin(origin: Origin, actor_id: u64) -> Result<u64, &'static str> {
-        if actor_id == 2 && system::ensure_signed(origin).unwrap_or_default() == 2 {
+        if actor_id == 2 && frame_system::ensure_signed(origin).unwrap_or_default() == 2 {
             return Ok(2);
         }
 
@@ -131,10 +126,7 @@
     }
 }
 
-impl system::Trait for Test {
-=======
 impl frame_system::Trait for Test {
->>>>>>> 92d36ab4
     type BaseCallFilter = ();
     type Origin = Origin;
     type Call = ();
