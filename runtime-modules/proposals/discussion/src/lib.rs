--- conflicted
+++ resolved
@@ -20,13 +20,8 @@
 //!
 //! ```
 //! use frame_support::decl_module;
-<<<<<<< HEAD
-//! use system::ensure_root;
+//! use frame_system::ensure_root;
 //! use pallet_proposals_discussion::{self as discussions, ThreadMode};
-=======
-//! use frame_system::ensure_root;
-//! use pallet_proposals_discussion::{self as discussions};
->>>>>>> 92d36ab4
 //!
 //! pub trait Trait: discussions::Trait + membership::Trait {}
 //!
