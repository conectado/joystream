// Ensure we're `no_std` when compiling for Wasm.
#![cfg_attr(not(feature = "std"), no_std)]
#![allow(clippy::type_complexity)]

#[cfg(feature = "std")]
pub use serde::{Deserialize, Serialize};

use codec::{Codec, Decode, Encode};
pub use frame_support::dispatch::DispatchResult;
use frame_support::{
    decl_error, decl_event, decl_module, decl_storage, ensure, traits::Get, Parameter,
};
use frame_system::ensure_signed;
use sp_arithmetic::traits::{BaseArithmetic, One};
pub use sp_io::storage::clear_prefix;
use sp_runtime::traits::{MaybeSerialize, Member};
use sp_std::prelude::*;
<<<<<<< HEAD
=======

use common::working_group::WorkingGroupIntegration;
>>>>>>> 3eaecb10

mod mock;
mod tests;

<<<<<<< HEAD
pub trait Trait: frame_system::Trait + pallet_timestamp::Trait + Sized {
    type Event: From<Event<Self>> + Into<<Self as frame_system::Trait>::Event>;
    type ForumUserId: Parameter
        + Member
        + BaseArithmetic
        + Codec
        + Default
        + Copy
        + MaybeSerialize
        + PartialEq;

    type ModeratorId: Parameter
=======
/// Moderator ID alias for the actor of the system.
pub type ModeratorId<T> = common::ActorId<T>;

pub trait Trait: frame_system::Trait + pallet_timestamp::Trait + common::Trait {
    type Event: From<Event<Self>> + Into<<Self as frame_system::Trait>::Event>;
    type ForumUserId: Parameter
>>>>>>> 3eaecb10
        + Member
        + BaseArithmetic
        + Codec
        + Default
        + Copy
        + MaybeSerialize
        + PartialEq;

    type CategoryId: Parameter
        + Member
        + BaseArithmetic
        + Codec
        + Default
        + Copy
        + MaybeSerialize
        + PartialEq
        + From<u64>
        + Into<u64>;

    type ThreadId: Parameter
        + Member
        + BaseArithmetic
        + Codec
        + Default
        + Copy
        + MaybeSerialize
        + PartialEq
        + From<u64>
        + Into<u64>;

    type PostId: Parameter
        + Member
        + BaseArithmetic
        + Codec
        + Default
        + Copy
        + MaybeSerialize
        + PartialEq
        + From<u64>
        + Into<u64>;
<<<<<<< HEAD

    type PostReactionId: Parameter
        + Member
        + BaseArithmetic
        + Codec
        + Default
        + Copy
        + MaybeSerialize
        + PartialEq
        + From<u64>
        + Into<u64>;

    type MaxCategoryDepth: Get<u64>;
    type MapLimits: StorageLimits;

    fn is_lead(account_id: &<Self as frame_system::Trait>::AccountId) -> bool;
=======

    type PostReactionId: Parameter
        + Member
        + BaseArithmetic
        + Codec
        + Default
        + Copy
        + MaybeSerialize
        + PartialEq
        + From<u64>
        + Into<u64>;

    type MaxCategoryDepth: Get<u64>;
    type MapLimits: StorageLimits;

    /// Working group pallet integration.
    type WorkingGroup: common::working_group::WorkingGroupIntegration<Self>;

>>>>>>> 3eaecb10
    fn is_forum_member(
        account_id: &<Self as frame_system::Trait>::AccountId,
        forum_user_id: &Self::ForumUserId,
    ) -> bool;
<<<<<<< HEAD
    fn is_moderator(account_id: &Self::AccountId, moderator_id: &Self::ModeratorId) -> bool;
=======
>>>>>>> 3eaecb10

    fn calculate_hash(text: &[u8]) -> Self::Hash;
}

/// Upper bounds for storage maps and double maps. Needed to prevent potential block exhaustion during deletion, etc.
/// MaxSubcategories, MaxThreadsInCategory, and MaxPostsInThread should be reasonably small because when the category is deleted
/// all of it's subcategories with their threads and posts will be iterated over and deleted.
pub trait StorageLimits {
    /// Maximum direct subcategories in a category
    type MaxSubcategories: Get<u64>;

    /// Maximum direct threads in a category
    type MaxThreadsInCategory: Get<u64>;

    /// Maximum posts in a thread
    type MaxPostsInThread: Get<u64>;

    /// Maximum moderator count for a single category
    type MaxModeratorsForCategory: Get<u64>;

    /// Maximum total of all existing categories
    type MaxCategories: Get<u64>;

    /// Maximum number of poll alternatives
    type MaxPollAlternativesNumber: Get<u64>;
}

/// Represents all poll alternatives and vote count for each one
#[cfg_attr(feature = "std", derive(Serialize, Deserialize))]
#[derive(Encode, Decode, Clone, PartialEq, Eq, Debug)]
pub struct PollAlternative<Hash> {
    /// hash of alternative description
    pub alternative_text_hash: Hash,

    /// Vote count for the alternative
    pub vote_count: u32,
}

/// Represents a poll
#[cfg_attr(feature = "std", derive(Serialize, Deserialize))]
#[derive(Encode, Decode, Clone, PartialEq, Eq, Debug)]
pub struct Poll<Timestamp, Hash> {
    /// hash of description
    pub description_hash: Hash,

    /// pallet_timestamp of poll end
    pub end_time: Timestamp,

    /// Alternative description and count
    pub poll_alternatives: Vec<PollAlternative<Hash>>,
}

/// Represents a thread post
#[cfg_attr(feature = "std", derive(Serialize, Deserialize, Debug))]
#[derive(Encode, Decode, Default, Clone, PartialEq, Eq)]
pub struct Post<ForumUserId, ThreadId, Hash> {
    /// Id of thread to which this post corresponds.
    pub thread_id: ThreadId,

    /// Hash of current text
    pub text_hash: Hash,

    /// Author of post.
    pub author_id: ForumUserId,
}

/// Represents a thread
#[cfg_attr(feature = "std", derive(Serialize, Deserialize, Debug))]
#[derive(Encode, Decode, Default, Clone, PartialEq, Eq)]
pub struct Thread<ForumUserId, CategoryId, Moment, Hash> {
    /// Title hash
    pub title_hash: Hash,

    /// Category in which this thread lives
    pub category_id: CategoryId,

    /// Author of post.
    pub author_id: ForumUserId,

    /// Whether thread is archived.
    pub archived: bool,

    /// poll description.
    pub poll: Option<Poll<Moment, Hash>>,

    // Number of posts in thread, needed for map limit checks
    pub num_direct_posts: u32,
}

/// Represents a category
#[cfg_attr(feature = "std", derive(Serialize, Deserialize, Debug))]
#[derive(Encode, Decode, Default, Clone, PartialEq, Eq)]
pub struct Category<CategoryId, ThreadId, Hash> {
    /// Title
    pub title_hash: Hash,

    /// Description
    pub description_hash: Hash,

    /// Whether category is archived.
    pub archived: bool,

    /// Number of subcategories, needed for emptiness checks when trying to delete category
    pub num_direct_subcategories: u32,

    // Number of threads in category, needed for emptiness checks when trying to delete category
    pub num_direct_threads: u32,

    pub num_direct_moderators: u32,

    /// Parent category, if child of another category, otherwise this category is a root category
    pub parent_category_id: Option<CategoryId>,

    /// Sticky threads list
    pub sticky_thread_ids: Vec<ThreadId>,
<<<<<<< HEAD
}

#[derive(Encode, Decode, Clone, PartialEq, Eq)]
pub enum PrivilegedActor<T: Trait> {
    Lead,
    Moderator(T::ModeratorId),
}

=======
}

#[derive(Encode, Decode, Clone, PartialEq, Eq)]
pub enum PrivilegedActor<T: Trait> {
    Lead,
    Moderator(ModeratorId<T>),
}

>>>>>>> 3eaecb10
impl<T: Trait> core::fmt::Debug for PrivilegedActor<T> {
    fn fmt(&self, formatter: &mut core::fmt::Formatter<'_>) -> core::fmt::Result {
        match self {
            PrivilegedActor::Lead => write!(formatter, "PrivilegedActor {{ Lead }}"),
            PrivilegedActor::Moderator(moderator_id) => {
                write!(formatter, "PrivilegedActor {{ {:?} }}", moderator_id)
            }
        }
    }
}

/// Represents a sequence of categories which have child-parent relatioonship
/// where last element is final ancestor, or root, in the context of the category tree.
type CategoryTreePath<CategoryId, ThreadId, Hash> =
    Vec<(CategoryId, Category<CategoryId, ThreadId, Hash>)>;

// TODO: remove when this issue is solved https://github.com/rust-lang/rust-clippy/issues/3381
// temporary type for functions argument
type CategoryTreePathArg<CategoryId, ThreadId, Hash> =
    [(CategoryId, Category<CategoryId, ThreadId, Hash>)];

decl_error! {
    /// Forum predefined errors
    pub enum Error for Module<T: Trait> {
        /// Origin doesn't correspond to any lead account
        OriginNotForumLead,

        /// Forum user id not match its account.
        ForumUserIdNotMatchAccount,

        /// Moderator id not match its account.
        ModeratorIdNotMatchAccount,

        // Errors about thread.

        /// Thread not authored by the given user.
        AccountDoesNotMatchThreadAuthor,

        /// Thread does not exist
        ThreadDoesNotExist,

        /// Moderator can't moderate category containing thread.
        ModeratorModerateOriginCategory,

        /// Moderator can't moderate destination category.
        ModeratorModerateDestinationCategory,

        /// Origin is the same as the destination.
        ThreadMoveInvalid,

        /// Thread not being updated.
        ThreadNotBeingUpdated,

        /// Thread is immutable, i.e. archived.
        ThreadImmutable,

        // Errors about post.

        /// Post does not exist.
        PostDoesNotExist,

        /// Account does not match post author.
        AccountDoesNotMatchPostAuthor,

        // Errors about category.

        /// Category not being updated.
        CategoryNotBeingUpdated,

        /// Ancestor category immutable, i.e. deleted or archived
        AncestorCategoryImmutable,

        /// Maximum valid category depth exceeded.
        MaxValidCategoryDepthExceeded,

        /// Category does not exist.
        CategoryDoesNotExist,

        /// Provided moderator is not given category moderator
        CategoryModeratorDoesNotExist,

        /// Category still contains some threads.
        CategoryNotEmptyThreads,

        /// Category still contains some subcategories.
        CategoryNotEmptyCategories,

        /// No permissions to delete category.
        ModeratorCantDeleteCategory,

        /// No permissions to update category.
        ModeratorCantUpdateCategory,

        // Errors about poll.

        /// Poll items number too short.
        PollAlternativesTooShort,

        /// Poll not exist.
        PollNotExist,

        /// Poll date setting is wrong.
        PollTimeSetting,

        /// Poll data committed is wrong.
        PollData,

        /// Poll data committed after poll expired.
        PollCommitExpired,

        // Error data migration

        /// data migration not done yet.
        DataMigrationNotDone,

        // Error for limited size

        /// Maximum size of storage map exceeded
        MapSizeLimit,
    }
}

decl_storage! {
    trait Store for Module<T: Trait> as Forum_1_1 {
        /// Map category identifier to corresponding category.
        pub CategoryById get(fn category_by_id) config(): map hasher(blake2_128_concat) T::CategoryId => Category<T::CategoryId, T::ThreadId, T::Hash>;

        /// Category identifier value to be used for the next Category created.
        pub NextCategoryId get(fn next_category_id) config(): T::CategoryId;

        /// Counter for all existing categories.
        pub CategoryCounter get(fn category_counter) config(): T::CategoryId;

        /// Map thread identifier to corresponding thread.
        pub ThreadById get(fn thread_by_id) config(): double_map hasher(blake2_128_concat) T::CategoryId, hasher(blake2_128_concat) T::ThreadId => Thread<T::ForumUserId, T::CategoryId, T::Moment, T::Hash>;

        /// Thread identifier value to be used for next Thread in threadById.
        pub NextThreadId get(fn next_thread_id) config(): T::ThreadId;

        /// Map post identifier to corresponding post.
        pub PostById get(fn post_by_id) config(): double_map  hasher(blake2_128_concat) T::ThreadId, hasher(blake2_128_concat) T::PostId => Post<T::ForumUserId, T::ThreadId, T::Hash>;

        /// Post identifier value to be used for for next post created.
        pub NextPostId get(fn next_post_id) config(): T::PostId;

        /// Moderator set for each Category
<<<<<<< HEAD
        pub CategoryByModerator get(fn category_by_moderator) config(): double_map hasher(blake2_128_concat) T::CategoryId, hasher(blake2_128_concat) T::ModeratorId => ();
=======
        pub CategoryByModerator get(fn category_by_moderator) config(): double_map
            hasher(blake2_128_concat) T::CategoryId, hasher(blake2_128_concat) ModeratorId<T> => ();
>>>>>>> 3eaecb10

        /// If data migration is done, set as configible for unit test purpose
        pub DataMigrationDone get(fn data_migration_done) config(): bool;
    }
}

decl_event!(
    pub enum Event<T>
    where
        <T as Trait>::CategoryId,
<<<<<<< HEAD
        <T as Trait>::ModeratorId,
=======
        ModeratorId = ModeratorId<T>,
>>>>>>> 3eaecb10
        <T as Trait>::ThreadId,
        <T as Trait>::PostId,
        <T as Trait>::ForumUserId,
        <T as Trait>::PostReactionId,
    {
        /// A category was introduced
        CategoryCreated(CategoryId),

        /// A category with given id was updated.
        /// The second argument reflects the new archival status of the category.
        CategoryUpdated(CategoryId, bool),

        // A category was deleted
        CategoryDeleted(CategoryId),

        /// A thread with given id was created.
        ThreadCreated(ThreadId),

        /// A thread with given id was moderated.
        ThreadModerated(ThreadId, Vec<u8>),

        /// A thread with given id was updated.
        /// The second argument reflects the new archival status of the thread.
        ThreadUpdated(ThreadId, bool),

        /// A thread with given id was moderated.
        ThreadTitleUpdated(ThreadId),

        /// A thread was deleted.
        ThreadDeleted(ThreadId),

        /// A thread was moved to new category
        ThreadMoved(ThreadId, CategoryId),

        /// Post with given id was created.
        PostAdded(PostId),

        /// Post with givne id was moderated.
        PostModerated(PostId, Vec<u8>),

        /// Post with given id had its text updated.
        /// The second argument reflects the number of total edits when the text update occurs.
        PostTextUpdated(PostId),

        /// Thumb up post
        PostReacted(ForumUserId, PostId, PostReactionId),

        /// Vote on poll
        VoteOnPoll(ThreadId, u32),

        /// Sticky thread updated for category
        CategoryStickyThreadUpdate(CategoryId, Vec<ThreadId>),

        /// An moderator ability to moderate a category and its subcategories updated
        CategoryMembershipOfModeratorUpdated(ModeratorId, CategoryId, bool),
    }
);

decl_module! {
    pub struct Module<T: Trait> for enum Call where origin: T::Origin {

        /// Predefined errors
        type Error = Error<T>;

        fn deposit_event() = default;

        /// Enable a moderator can moderate a category and its sub categories.
        #[weight = 10_000_000] // TODO: adjust weight
<<<<<<< HEAD
        fn update_category_membership_of_moderator(origin, moderator_id: T::ModeratorId, category_id: T::CategoryId, new_value: bool) -> DispatchResult {
=======
        fn update_category_membership_of_moderator(origin, moderator_id: ModeratorId<T>, category_id: T::CategoryId, new_value: bool) -> DispatchResult {
>>>>>>> 3eaecb10
            // Ensure data migration is done
            Self::ensure_data_migration_done()?;
            clear_prefix(b"Forum ForumUserById");

            let account_id = ensure_signed(origin)?;

            Self::ensure_can_update_category_membership_of_moderator(account_id, &category_id, &moderator_id, new_value)?;

            //
            // == MUTATION SAFE ==
            //

            if new_value {
                <CategoryByModerator<T>>::insert(category_id, moderator_id, ());

                <CategoryById<T>>::mutate(category_id, |category| category.num_direct_moderators += 1);
            } else {
                <CategoryByModerator<T>>::remove(category_id, moderator_id);

                <CategoryById<T>>::mutate(category_id, |category| category.num_direct_moderators -= 1);
            }

            // Generate event
            Self::deposit_event(RawEvent::CategoryMembershipOfModeratorUpdated(moderator_id, category_id, new_value));

            Ok(())
        }

        /// Add a new category.
        #[weight = 10_000_000] // TODO: adjust weight
        fn create_category(origin, parent_category_id: Option<T::CategoryId>, title: Vec<u8>, description: Vec<u8>) -> DispatchResult {
            // Ensure data migration is done
            Self::ensure_data_migration_done()?;

            let account_id = ensure_signed(origin)?;

            Self::ensure_can_create_category(account_id, &parent_category_id)?;

            //
            // == MUTATION SAFE ==
            //

            // Get next category id
            let next_category_id = <NextCategoryId<T>>::get();

            // Create new category
            let new_category = Category {
                title_hash: T::calculate_hash(title.as_slice()),
                description_hash: T::calculate_hash(description.as_slice()),
                archived: false,
                num_direct_subcategories: 0,
                num_direct_threads: 0,
                num_direct_moderators: 0,
                parent_category_id,
                sticky_thread_ids: vec![],
            };

            // Insert category in map
            <CategoryById<T>>::mutate(next_category_id, |value| *value = new_category);

            // Update other next category id
            <NextCategoryId<T>>::mutate(|value| *value += One::one());

            // Update total category count
            <CategoryCounter<T>>::mutate(|value| *value += One::one());

            // If not root, increase parent's subcategories counter
            if let Some(tmp_parent_category_id) = parent_category_id {
                <CategoryById<T>>::mutate(tmp_parent_category_id, |c| {
                    c.num_direct_subcategories += 1;
                });
            }

            // Generate event
            Self::deposit_event(RawEvent::CategoryCreated(next_category_id));

            Ok(())
        }

        /// Update category
        #[weight = 10_000_000] // TODO: adjust weight
        fn update_category_archival_status(origin, actor: PrivilegedActor<T>, category_id: T::CategoryId, new_archival_status: bool) -> DispatchResult {
            // Ensure data migration is done
            Self::ensure_data_migration_done()?;

            let account_id = ensure_signed(origin)?;

            // Ensure actor can update category
            let category = Self::ensure_can_moderate_category(account_id, &actor, &category_id)?;

            // No change, invalid transaction
            if new_archival_status == category.archived {
                return Err(Error::<T>::CategoryNotBeingUpdated.into())
            }

            //
            // == MUTATION SAFE ==
            //

            // Mutate category, and set possible new change parameters
            <CategoryById<T>>::mutate(category_id, |c| c.archived = new_archival_status);

            // Generate event
            Self::deposit_event(RawEvent::CategoryUpdated(category_id, new_archival_status));

            Ok(())
        }

        #[weight = 10_000_000] // TODO: adjust weight
        fn delete_category(origin, actor: PrivilegedActor<T>, category_id: T::CategoryId) -> DispatchResult {
            // Ensure data migration is done
            Self::ensure_data_migration_done()?;

            let account_id = ensure_signed(origin)?;

            let category = Self::ensure_can_delete_category(account_id, &actor, &category_id)?;

            //
            // == MUTATION SAFE ==
            //
<<<<<<< HEAD

            // Delete thread
            <CategoryById<T>>::remove(category_id);
            if let Some(parent_category_id) = category.parent_category_id {
                <CategoryById<T>>::mutate(parent_category_id, |tmp_category| tmp_category.num_direct_subcategories -= 1);
            }

            // Update total category count
            <CategoryCounter<T>>::mutate(|value| *value -= One::one());

            // Store the event
            Self::deposit_event(RawEvent::CategoryDeleted(category_id));

            Ok(())
        }

=======

            // Delete thread
            <CategoryById<T>>::remove(category_id);
            if let Some(parent_category_id) = category.parent_category_id {
                <CategoryById<T>>::mutate(parent_category_id, |tmp_category| tmp_category.num_direct_subcategories -= 1);
            }

            // Update total category count
            <CategoryCounter<T>>::mutate(|value| *value -= One::one());

            // Store the event
            Self::deposit_event(RawEvent::CategoryDeleted(category_id));

            Ok(())
        }

>>>>>>> 3eaecb10
        /// Create new thread in category with poll
        #[weight = 10_000_000] // TODO: adjust weight
        fn create_thread(
            origin,
            forum_user_id: T::ForumUserId,
            category_id: T::CategoryId,
            title: Vec<u8>,
            text: Vec<u8>,
            poll: Option<Poll<T::Moment, T::Hash>>,
        ) -> DispatchResult {
            // Ensure data migration is done
            Self::ensure_data_migration_done()?;

            let account_id = ensure_signed(origin)?;

            Self::ensure_can_create_thread(account_id, &forum_user_id, &category_id)?;

            // Ensure poll is valid
            if let Some(ref data) = poll {
                // Check all poll alternatives
                Self::ensure_poll_alternatives_length_is_valid(&data.poll_alternatives)?;

                // Check poll self information
                Self::ensure_poll_is_valid(data)?;
            }

            //
            // == MUTATION SAFE ==
            //

            // Create and add new thread
            let new_thread_id = <NextThreadId<T>>::get();

            // Add inital post to thread
            let _ = Self::add_new_post(new_thread_id, &text, forum_user_id);

            // Build a new thread
            let new_thread = Thread {
                category_id,
                title_hash: T::calculate_hash(&title),
                author_id: forum_user_id,
                archived: false,
                poll,
                num_direct_posts: 1,
            };

            // Store thread
            <ThreadById<T>>::mutate(category_id, new_thread_id, |value| {
                *value = new_thread.clone()
            });

            // Update next thread id
            <NextThreadId<T>>::mutate(|n| *n += One::one());

            // Update category's thread counter
            <CategoryById<T>>::mutate(category_id, |c| c.num_direct_threads += 1);

            // Generate event
            Self::deposit_event(RawEvent::ThreadCreated(new_thread_id));

            Ok(())
        }

        #[weight = 10_000_000] // TODO: adjust weight
        fn edit_thread_title(origin, forum_user_id: T::ForumUserId, category_id: T::CategoryId, thread_id: T::ThreadId, new_title: Vec<u8>) -> DispatchResult {
            // Ensure data migration is done
            Self::ensure_data_migration_done()?;

            let account_id = ensure_signed(origin)?;

            let thread = Self::ensure_can_edit_thread_title(account_id, &category_id, &thread_id, &forum_user_id)?;

            //
            // == MUTATION SAFE ==
            //

            // Update thread title
            let title_hash = T::calculate_hash(&new_title);
            <ThreadById<T>>::mutate(thread.category_id, thread_id, |thread| thread.title_hash = title_hash);

            // Store the event
            Self::deposit_event(RawEvent::ThreadTitleUpdated(thread_id));
<<<<<<< HEAD

            Ok(())
        }

        /// Update category
        #[weight = 10_000_000] // TODO: adjust weight
        fn update_thread_archival_status(origin, actor: PrivilegedActor<T>, category_id: T::CategoryId, thread_id: T::ThreadId, new_archival_status: bool) -> DispatchResult {
            // Ensure data migration is done
            Self::ensure_data_migration_done()?;

            let account_id = ensure_signed(origin)?;

            // Ensure actor can update category
            let (_, thread) = Self::ensure_can_update_thread_archival_status(account_id, &actor, &category_id, &thread_id)?;

            // No change, invalid transaction
            if new_archival_status == thread.archived {
                return Err(Error::<T>::ThreadNotBeingUpdated.into());
            }

            //
            // == MUTATION SAFE ==
            //

=======

            Ok(())
        }

        /// Update category
        #[weight = 10_000_000] // TODO: adjust weight
        fn update_thread_archival_status(origin, actor: PrivilegedActor<T>, category_id: T::CategoryId, thread_id: T::ThreadId, new_archival_status: bool) -> DispatchResult {
            // Ensure data migration is done
            Self::ensure_data_migration_done()?;

            let account_id = ensure_signed(origin)?;

            // Ensure actor can update category
            let (_, thread) = Self::ensure_can_update_thread_archival_status(account_id, &actor, &category_id, &thread_id)?;

            // No change, invalid transaction
            if new_archival_status == thread.archived {
                return Err(Error::<T>::ThreadNotBeingUpdated.into());
            }

            //
            // == MUTATION SAFE ==
            //

>>>>>>> 3eaecb10
            // Mutate thread, and set possible new change parameters
            <ThreadById<T>>::mutate(thread.category_id, thread_id, |c| c.archived = new_archival_status);

            // Generate event
            Self::deposit_event(RawEvent::ThreadUpdated(thread_id, new_archival_status));

            Ok(())
        }


        #[weight = 10_000_000] // TODO: adjust weight
        fn delete_thread(origin, actor: PrivilegedActor<T>, category_id: T::CategoryId, thread_id: T::ThreadId) -> DispatchResult {
            // Ensure data migration is done
            Self::ensure_data_migration_done()?;

            let account_id = ensure_signed(origin)?;

            let thread = Self::ensure_can_moderate_thread(account_id, &actor, &category_id, &thread_id)?;

            //
            // == MUTATION SAFE ==
            //

            // Delete thread
            Self::delete_thread_inner(thread.category_id, thread_id);

            // Store the event
            Self::deposit_event(RawEvent::ThreadDeleted(thread_id));

            Ok(())
        }

        #[weight = 10_000_000] // TODO: adjust weight
        fn move_thread_to_category(origin, actor: PrivilegedActor<T>, category_id: T::CategoryId, thread_id: T::ThreadId, new_category_id: T::CategoryId) -> DispatchResult {
            // Ensure data migration is done
            Self::ensure_data_migration_done()?;

            let account_id = ensure_signed(origin)?;

            // Make sure moderator move between selected categories
            let thread = Self::ensure_can_move_thread(account_id, &actor, &category_id, &thread_id, &new_category_id)?;

            //
            // == MUTATION SAFE ==
            //
<<<<<<< HEAD

            <ThreadById<T>>::remove(thread.category_id, thread_id);
            <ThreadById<T>>::insert(new_category_id, thread_id, thread.clone());
            <CategoryById<T>>::mutate(thread.category_id, |category| category.num_direct_threads -= 1);
            <CategoryById<T>>::mutate(new_category_id, |category| category.num_direct_threads += 1);

            // Store the event
            Self::deposit_event(RawEvent::ThreadMoved(thread_id, new_category_id));

            Ok(())
        }

        /// submit a poll
        #[weight = 10_000_000] // TODO: adjust weight
        fn vote_on_poll(origin, forum_user_id: T::ForumUserId, category_id: T::CategoryId, thread_id: T::ThreadId, index: u32) -> DispatchResult {
            // Ensure data migration is done
            Self::ensure_data_migration_done()?;

            let account_id = ensure_signed(origin)?;

=======

            <ThreadById<T>>::remove(thread.category_id, thread_id);
            <ThreadById<T>>::insert(new_category_id, thread_id, thread.clone());
            <CategoryById<T>>::mutate(thread.category_id, |category| category.num_direct_threads -= 1);
            <CategoryById<T>>::mutate(new_category_id, |category| category.num_direct_threads += 1);

            // Store the event
            Self::deposit_event(RawEvent::ThreadMoved(thread_id, new_category_id));

            Ok(())
        }

        /// submit a poll
        #[weight = 10_000_000] // TODO: adjust weight
        fn vote_on_poll(origin, forum_user_id: T::ForumUserId, category_id: T::CategoryId, thread_id: T::ThreadId, index: u32) -> DispatchResult {
            // Ensure data migration is done
            Self::ensure_data_migration_done()?;

            let account_id = ensure_signed(origin)?;

>>>>>>> 3eaecb10
            // get forum user id.
            Self::ensure_is_forum_user(account_id, &forum_user_id)?;

            // Get thread
            let (_, thread) = Self::ensure_thread_is_mutable(&category_id, &thread_id)?;

            let category_id = thread.category_id;

            // Make sure poll exist
            let poll = Self::ensure_vote_is_valid(thread, index)?;

            //
            // == MUTATION SAFE ==
            //

            // Store new poll alternative statistics
            let new_poll_alternatives: Vec<PollAlternative<T::Hash>> = poll.poll_alternatives
                .iter()
                .enumerate()
                .map(|(old_index, old_value)| if index as usize == old_index
                    { PollAlternative {
                        alternative_text_hash: old_value.alternative_text_hash,
                        vote_count: old_value.vote_count + 1,
                    }
                    } else {
                        old_value.clone()
                    })
                .collect();

            Self::ensure_poll_alternatives_length_is_valid(&new_poll_alternatives)?;

            // Update thread with one object
            <ThreadById<T>>::mutate(category_id, thread_id, |value| {
                *value = Thread {
                    poll: Some( Poll {
                        poll_alternatives: new_poll_alternatives,
                        ..poll
                    }),
                    ..(value.clone())
                }
            });

            // Store the event
            Self::deposit_event(RawEvent::VoteOnPoll(thread_id, index));

            Ok(())
        }

        #[weight = 10_000_000] // TODO: adjust weight
        fn moderate_thread(origin, actor: PrivilegedActor<T>, category_id: T::CategoryId, thread_id: T::ThreadId, rationale: Vec<u8>) -> DispatchResult {
            // Ensure data migration is done
            Self::ensure_data_migration_done()?;

            let account_id = ensure_signed(origin)?;

            // Ensure actor is allowed to moderate post
            let thread = Self::ensure_can_moderate_thread(account_id, &actor, &category_id, &thread_id)?;

            //
            // == MUTATION SAFE ==
            //
<<<<<<< HEAD

            // Delete thread
            Self::delete_thread_inner(thread.category_id, thread_id);

            // Generate event
            Self::deposit_event(RawEvent::ThreadModerated(thread_id, rationale));

=======

            // Delete thread
            Self::delete_thread_inner(thread.category_id, thread_id);

            // Generate event
            Self::deposit_event(RawEvent::ThreadModerated(thread_id, rationale));

>>>>>>> 3eaecb10
            Ok(())
        }

        /// Add post
        #[weight = 10_000_000] // TODO: adjust weight
        fn add_post(origin, forum_user_id: T::ForumUserId, category_id: T::CategoryId, thread_id: T::ThreadId, text: Vec<u8>) -> DispatchResult {
            // Ensure data migration is done
            Self::ensure_data_migration_done()?;

            let account_id = ensure_signed(origin)?;

            // Make sure thread exists and is mutable
            let (_, thread) = Self::ensure_can_add_post(account_id, &forum_user_id, &category_id, &thread_id)?;

            // Ensure map limits are not reached
            Self::ensure_map_limits::<<<T>::MapLimits as StorageLimits>::MaxPostsInThread>(
                thread.num_direct_posts as u64,
            )?;

            //
            // == MUTATION SAFE ==
            //

            // Add new post
            let (post_id, _) = Self::add_new_post(thread_id, text.as_slice(), forum_user_id);

            // Update thread's post counter
            <ThreadById<T>>::mutate(thread.category_id, thread_id, |c| c.num_direct_posts += 1);

            // Generate event
            Self::deposit_event(RawEvent::PostAdded(post_id));

            Ok(())
        }

        /// like or unlike a post.
        #[weight = 10_000_000] // TODO: adjust weight
        fn react_post(origin, forum_user_id: T::ForumUserId, category_id: T::CategoryId, thread_id: T::ThreadId, post_id: T::PostId, react: T::PostReactionId) -> DispatchResult {
            // Ensure data migration is done
            Self::ensure_data_migration_done()?;

            let account_id = ensure_signed(origin)?;

            // Check that account is forum member
            Self::ensure_is_forum_user(account_id, &forum_user_id)?;

            // Make sure there exists a mutable post with post id `post_id`
            Self::ensure_post_is_mutable(&category_id, &thread_id, &post_id)?;

            //
            // == MUTATION SAFE ==
            //
<<<<<<< HEAD

            Self::deposit_event(RawEvent::PostReacted(forum_user_id, post_id, react));

            Ok(())
        }

        /// Edit post text
        #[weight = 10_000_000] // TODO: adjust weight
        fn edit_post_text(origin, forum_user_id: T::ForumUserId, category_id: T::CategoryId, thread_id: T::ThreadId, post_id: T::PostId, new_text: Vec<u8>) -> DispatchResult {
            // Ensure data migration is done
            Self::ensure_data_migration_done()?;

            let account_id = ensure_signed(origin)?;

            // Check that account is forum member
            Self::ensure_is_forum_user(account_id, &forum_user_id)?;

            // Make sure there exists a mutable post with post id `post_id`
            let post = Self::ensure_post_is_mutable(&category_id, &thread_id, &post_id)?;

=======

            Self::deposit_event(RawEvent::PostReacted(forum_user_id, post_id, react));

            Ok(())
        }

        /// Edit post text
        #[weight = 10_000_000] // TODO: adjust weight
        fn edit_post_text(origin, forum_user_id: T::ForumUserId, category_id: T::CategoryId, thread_id: T::ThreadId, post_id: T::PostId, new_text: Vec<u8>) -> DispatchResult {
            // Ensure data migration is done
            Self::ensure_data_migration_done()?;

            let account_id = ensure_signed(origin)?;

            // Check that account is forum member
            Self::ensure_is_forum_user(account_id, &forum_user_id)?;

            // Make sure there exists a mutable post with post id `post_id`
            let post = Self::ensure_post_is_mutable(&category_id, &thread_id, &post_id)?;

>>>>>>> 3eaecb10
            // Signer does not match creator of post with identifier postId
            ensure!(post.author_id == forum_user_id, Error::<T>::AccountDoesNotMatchPostAuthor);

            //
            // == MUTATION SAFE ==
            //

            // Update post text
            let text_hash = T::calculate_hash(&new_text);
            <PostById<T>>::mutate(post.thread_id, post_id, |p| p.text_hash = text_hash);

            // Generate event
            Self::deposit_event(RawEvent::PostTextUpdated(post_id));

            Ok(())
        }

        /// Moderate post
        #[weight = 10_000_000] // TODO: adjust weight
        fn moderate_post(origin, actor: PrivilegedActor<T>, category_id: T::CategoryId, thread_id: T::ThreadId, post_id: T::PostId, rationale: Vec<u8>) -> DispatchResult {
            // Ensure data migration is done
            Self::ensure_data_migration_done()?;

            let account_id = ensure_signed(origin)?;

            // Ensure actor is allowed to moderate post
            Self::ensure_can_moderate_post(account_id, &actor, &category_id, &thread_id, &post_id)?;

            //
            // == MUTATION SAFE ==
            //

            Self::delete_post_inner(category_id, thread_id, post_id);

            // Generate event
            Self::deposit_event(RawEvent::PostModerated(post_id, rationale));

            Ok(())
        }

        /// Set stickied threads for category
        #[weight = 10_000_000] // TODO: adjust weight
        fn  set_stickied_threads(origin, actor: PrivilegedActor<T>, category_id: T::CategoryId, stickied_ids: Vec<T::ThreadId>) -> DispatchResult {
            // Ensure data migration is done
            Self::ensure_data_migration_done()?;

            let account_id = ensure_signed(origin)?;

            Self::ensure_can_set_stickied_threads(account_id, &actor, &category_id, &stickied_ids)?;

            //
            // == MUTATION SAFE ==
            //

            // Update category
            <CategoryById<T>>::mutate(category_id, |category| category.sticky_thread_ids = stickied_ids.clone());

            // Generate event
            Self::deposit_event(RawEvent::CategoryStickyThreadUpdate(category_id, stickied_ids));

            Ok(())
        }
    }
}

impl<T: Trait> Module<T> {
    pub fn add_new_post(
        thread_id: T::ThreadId,
        text: &[u8],
        author_id: T::ForumUserId,
    ) -> (T::PostId, Post<T::ForumUserId, T::ThreadId, T::Hash>) {
        // Make and add initial post
        let new_post_id = <NextPostId<T>>::get();
<<<<<<< HEAD

        // Build a post
        let new_post = Post {
            thread_id,
            text_hash: T::calculate_hash(text),
            author_id,
        };

        // Store post
        <PostById<T>>::mutate(thread_id, new_post_id, |value| *value = new_post.clone());

=======

        // Build a post
        let new_post = Post {
            thread_id,
            text_hash: T::calculate_hash(text),
            author_id,
        };

        // Store post
        <PostById<T>>::mutate(thread_id, new_post_id, |value| *value = new_post.clone());

>>>>>>> 3eaecb10
        // Update next post id
        <NextPostId<T>>::mutate(|n| *n += One::one());

        (new_post_id, new_post)
    }

    fn delete_thread_inner(category_id: T::CategoryId, thread_id: T::ThreadId) {
        // Delete thread
        <ThreadById<T>>::remove(category_id, thread_id);

        // Delete all thread's posts
        <PostById<T>>::remove_prefix(thread_id);

        // decrease category's thread counter
        <CategoryById<T>>::mutate(category_id, |category| category.num_direct_threads -= 1);
    }

    fn delete_post_inner(category_id: T::CategoryId, thread_id: T::ThreadId, post_id: T::PostId) {
        // Delete post
        <PostById<T>>::remove(thread_id, post_id);

        // Decrease thread's post counter
        <ThreadById<T>>::mutate(category_id, thread_id, |thread| {
            thread.num_direct_posts -= 1
        });
    }

    // Ensure poll is valid
    fn ensure_poll_is_valid(poll: &Poll<T::Moment, T::Hash>) -> Result<(), Error<T>> {
        // Poll end time must larger than now
        if poll.end_time < <pallet_timestamp::Module<T>>::now() {
            return Err(Error::<T>::PollTimeSetting);
        }

        Ok(())
    }

    // Ensure poll alternative size is valid
    fn ensure_poll_alternatives_length_is_valid(
        alternatives: &[PollAlternative<T::Hash>],
    ) -> Result<(), Error<T>> {
        Self::ensure_map_limits::<<<T>::MapLimits as StorageLimits>::MaxPollAlternativesNumber>(
            alternatives.len() as u64,
        )?;

        ensure!(
            alternatives.len() as u64 >= 2,
            Error::<T>::PollAlternativesTooShort
        );

        Ok(())
    }

    fn ensure_post_is_mutable(
        category_id: &T::CategoryId,
        thread_id: &T::ThreadId,
        post_id: &T::PostId,
    ) -> Result<Post<T::ForumUserId, T::ThreadId, T::Hash>, Error<T>> {
        // Make sure post exists
        let post = Self::ensure_post_exists(thread_id, post_id)?;

        // and make sure thread is mutable
        Self::ensure_thread_is_mutable(category_id, thread_id)?;

        Ok(post)
    }

    fn ensure_post_exists(
        thread_id: &T::ThreadId,
        post_id: &T::PostId,
    ) -> Result<Post<T::ForumUserId, T::ThreadId, T::Hash>, Error<T>> {
        if !<PostById<T>>::contains_key(thread_id, post_id) {
            return Err(Error::<T>::PostDoesNotExist);
        }

        Ok(<PostById<T>>::get(thread_id, post_id))
    }

    fn ensure_can_moderate_post(
        account_id: T::AccountId,
        actor: &PrivilegedActor<T>,
        category_id: &T::CategoryId,
        thread_id: &T::ThreadId,
        post_id: &T::PostId,
    ) -> Result<Post<T::ForumUserId, T::ThreadId, T::Hash>, Error<T>> {
        // Ensure the moderator can moderate the category
        Self::ensure_can_moderate_category(account_id, &actor, &category_id)?;

        // Make sure post exists and is mutable
        let post = Self::ensure_post_is_mutable(&category_id, &thread_id, &post_id)?;

        Ok(post)
    }

    fn ensure_thread_is_mutable(
        category_id: &T::CategoryId,
        thread_id: &T::ThreadId,
    ) -> Result<
        (
            Category<T::CategoryId, T::ThreadId, T::Hash>,
            Thread<T::ForumUserId, T::CategoryId, T::Moment, T::Hash>,
        ),
        Error<T>,
    > {
        // Make sure thread exists
        let thread = Self::ensure_thread_exists(category_id, thread_id)?;

        if thread.archived {
            return Err(Error::<T>::ThreadImmutable);
        }

        // and corresponding category is mutable
        let category = Self::ensure_category_is_mutable(category_id)?;

        Ok((category, thread))
    }

    fn ensure_can_update_thread_archival_status(
        account_id: T::AccountId,
        actor: &PrivilegedActor<T>,
        category_id: &T::CategoryId,
        thread_id: &T::ThreadId,
    ) -> Result<
        (
            Category<T::CategoryId, T::ThreadId, T::Hash>,
            Thread<T::ForumUserId, T::CategoryId, T::Moment, T::Hash>,
        ),
        Error<T>,
    > {
        // Check actor's role
        Self::ensure_actor_role(account_id, actor)?;

        let (category, thread) = Self::ensure_thread_is_mutable(category_id, thread_id)?;

        // Ensure actor can delete category
        Self::ensure_can_moderate_category_path(actor, category_id)?;

        Ok((category, thread))
    }

    fn ensure_thread_exists(
        category_id: &T::CategoryId,
        thread_id: &T::ThreadId,
    ) -> Result<Thread<T::ForumUserId, T::CategoryId, T::Moment, T::Hash>, Error<T>> {
        if !<ThreadById<T>>::contains_key(category_id, thread_id) {
            return Err(Error::<T>::ThreadDoesNotExist);
        }

        Ok(<ThreadById<T>>::get(category_id, thread_id))
    }

    fn ensure_can_edit_thread_title(
        account_id: T::AccountId,
        category_id: &T::CategoryId,
        thread_id: &T::ThreadId,
        forum_user_id: &T::ForumUserId,
    ) -> Result<Thread<T::ForumUserId, T::CategoryId, T::Moment, T::Hash>, Error<T>> {
        // Check that account is forum member
        Self::ensure_is_forum_user(account_id, &forum_user_id)?;

        // Ensure thread is mutable
        let (_, thread) = Self::ensure_thread_is_mutable(category_id, thread_id)?;
<<<<<<< HEAD

        // Ensure forum user is author of the thread
        Self::ensure_is_thread_author(&thread, forum_user_id)?;

        Ok(thread)
    }

=======

        // Ensure forum user is author of the thread
        Self::ensure_is_thread_author(&thread, forum_user_id)?;

        Ok(thread)
    }

>>>>>>> 3eaecb10
    fn ensure_is_thread_author(
        thread: &Thread<T::ForumUserId, T::CategoryId, T::Moment, T::Hash>,
        forum_user_id: &T::ForumUserId,
    ) -> Result<(), Error<T>> {
        ensure!(
            thread.author_id == *forum_user_id,
            Error::<T>::AccountDoesNotMatchThreadAuthor
        );

        Ok(())
    }

    fn ensure_actor_role(
        account_id: T::AccountId,
        actor: &PrivilegedActor<T>,
    ) -> Result<(), Error<T>> {
        match actor {
            PrivilegedActor::Lead => {
                Self::ensure_is_forum_lead_account(&account_id)?;
            }
            PrivilegedActor::Moderator(moderator_id) => {
                Self::ensure_is_moderator_account(&account_id, &moderator_id)?;
            }
        };
        Ok(())
    }

    // Ensure forum user is lead - check via account
    fn ensure_is_forum_lead_account(account_id: &T::AccountId) -> Result<(), Error<T>> {
<<<<<<< HEAD
        let is_lead = T::is_lead(account_id);
=======
        let is_lead = T::WorkingGroup::is_leader_account_id(account_id);
>>>>>>> 3eaecb10

        ensure!(is_lead, Error::<T>::OriginNotForumLead);
        Ok(())
    }

    /// Ensure forum user id registered and its account id matched
    fn ensure_is_forum_user(
        account_id: T::AccountId,
        forum_user_id: &T::ForumUserId,
    ) -> Result<(), Error<T>> {
        let is_member = T::is_forum_member(&account_id, forum_user_id);

        ensure!(is_member, Error::<T>::ForumUserIdNotMatchAccount);
        Ok(())
    }

<<<<<<< HEAD
    /// Ensure moderator id registered and its accound id matched - check via account
    fn ensure_is_moderator_account(
        account_id: &T::AccountId,
        moderator_id: &T::ModeratorId,
    ) -> Result<(), Error<T>> {
        let is_moderator = T::is_moderator(&account_id, moderator_id);

        ensure!(is_moderator, Error::<T>::ModeratorIdNotMatchAccount);
        Ok(())
    }

    // Ensure actor can manipulate thread.
    fn ensure_can_moderate_thread(
=======
    /// Ensure moderator id registered and its account id matched - check via account
    fn ensure_is_moderator_account(
        account_id: &T::AccountId,
        moderator_id: &ModeratorId<T>,
    ) -> Result<(), Error<T>> {
        let is_moderator = T::WorkingGroup::is_worker_account_id(account_id, moderator_id);

        ensure!(is_moderator, Error::<T>::ModeratorIdNotMatchAccount);

        Ok(())
    }

    // Ensure actor can manipulate thread.
    fn ensure_can_moderate_thread(
        account_id: T::AccountId,
        actor: &PrivilegedActor<T>,
        category_id: &T::CategoryId,
        thread_id: &T::ThreadId,
    ) -> Result<Thread<T::ForumUserId, T::CategoryId, T::Moment, T::Hash>, Error<T>> {
        // Check that account is forum member
        Self::ensure_can_moderate_category(account_id, actor, category_id)?;

        let thread = Self::ensure_thread_exists(category_id, thread_id)?;

        Ok(thread)
    }

    fn ensure_can_move_thread(
>>>>>>> 3eaecb10
        account_id: T::AccountId,
        actor: &PrivilegedActor<T>,
        category_id: &T::CategoryId,
        thread_id: &T::ThreadId,
<<<<<<< HEAD
    ) -> Result<Thread<T::ForumUserId, T::CategoryId, T::Moment, T::Hash>, Error<T>> {
        // Check that account is forum member
        Self::ensure_can_moderate_category(account_id, actor, category_id)?;

        let thread = Self::ensure_thread_exists(category_id, thread_id)?;

        Ok(thread)
    }

    fn ensure_can_move_thread(
        account_id: T::AccountId,
        actor: &PrivilegedActor<T>,
        category_id: &T::CategoryId,
        thread_id: &T::ThreadId,
        new_category_id: &T::CategoryId,
    ) -> Result<Thread<T::ForumUserId, T::CategoryId, T::Moment, T::Hash>, Error<T>> {
        ensure!(
            category_id != new_category_id,
            Error::<T>::ThreadMoveInvalid,
        );

        let thread = Self::ensure_can_moderate_thread(account_id, actor, category_id, thread_id)
            .map_err(|_| Error::<T>::ModeratorModerateOriginCategory)?;

        Self::ensure_can_moderate_category_path(actor, new_category_id)
            .map_err(|_| Error::<T>::ModeratorModerateDestinationCategory)?;

=======
        new_category_id: &T::CategoryId,
    ) -> Result<Thread<T::ForumUserId, T::CategoryId, T::Moment, T::Hash>, Error<T>> {
        ensure!(
            category_id != new_category_id,
            Error::<T>::ThreadMoveInvalid,
        );

        let thread = Self::ensure_can_moderate_thread(account_id, actor, category_id, thread_id)
            .map_err(|_| Error::<T>::ModeratorModerateOriginCategory)?;

        Self::ensure_can_moderate_category_path(actor, new_category_id)
            .map_err(|_| Error::<T>::ModeratorModerateDestinationCategory)?;

>>>>>>> 3eaecb10
        Ok(thread)
    }

    fn ensure_category_is_mutable(
        category_id: &T::CategoryId,
    ) -> Result<Category<T::CategoryId, T::ThreadId, T::Hash>, Error<T>> {
        let category_tree_path = Self::build_category_tree_path(&category_id);

        Self::ensure_can_mutate_in_path_leaf(&category_tree_path)?;

        Ok(category_tree_path[0].1.clone())
    }

    fn ensure_can_mutate_in_path_leaf(
        category_tree_path: &CategoryTreePathArg<T::CategoryId, T::ThreadId, T::Hash>,
    ) -> Result<(), Error<T>> {
        // Is parent category directly or indirectly deleted or archived category
        ensure!(
            !category_tree_path
                .iter()
                .any(|(_, c): &(_, Category<T::CategoryId, T::ThreadId, T::Hash>)| c.archived),
            Error::<T>::AncestorCategoryImmutable
        );

        Ok(())
    }

    fn ensure_can_add_subcategory_path_leaf(
        parent_category_id: &T::CategoryId,
    ) -> Result<(), Error<T>> {
        // Get the path from parent category to root
        let category_tree_path =
            Self::ensure_valid_category_and_build_category_tree_path(parent_category_id)?;

        let max_category_depth: u64 = T::MaxCategoryDepth::get();

        // Check if max depth reached
        if category_tree_path.len() as u64 >= max_category_depth {
            return Err(Error::<T>::MaxValidCategoryDepthExceeded);
        }

        Self::ensure_can_mutate_in_path_leaf(&category_tree_path)?;

        Ok(())
    }

    /// Build category tree path and validate them
    fn ensure_valid_category_and_build_category_tree_path(
        category_id: &T::CategoryId,
    ) -> Result<CategoryTreePath<T::CategoryId, T::ThreadId, T::Hash>, Error<T>> {
        ensure!(
            <CategoryById<T>>::contains_key(category_id),
            Error::<T>::CategoryDoesNotExist
        );

        // Get path from parent to root of category tree.
        let category_tree_path = Self::build_category_tree_path(&category_id);

        assert!(!category_tree_path.len() > 0);

        Ok(category_tree_path)
    }

    /// Builds path and populates in `path`.
    /// Requires that `category_id` is valid
    fn build_category_tree_path(
        category_id: &T::CategoryId,
    ) -> CategoryTreePath<T::CategoryId, T::ThreadId, T::Hash> {
        // Get path from parent to root of category tree.
        let mut category_tree_path = vec![];

        Self::_build_category_tree_path(category_id, &mut category_tree_path);

        category_tree_path
    }

    /// Builds path and populates in `path`.
    /// Requires that `category_id` is valid
    fn _build_category_tree_path(
        category_id: &T::CategoryId,
        path: &mut CategoryTreePath<T::CategoryId, T::ThreadId, T::Hash>,
    ) {
        // Grab category
        let category = <CategoryById<T>>::get(*category_id);

        // Add category to path container
        path.push((*category_id, category.clone()));

        // Make recursive call on parent if we are not at root
        if let Some(parent_category_id) = category.parent_category_id {
            assert!(<CategoryById<T>>::contains_key(parent_category_id));

            Self::_build_category_tree_path(&parent_category_id, path);
        }
    }

    fn ensure_can_delete_category(
        account_id: T::AccountId,
        actor: &PrivilegedActor<T>,
        category_id: &T::CategoryId,
    ) -> Result<Category<T::CategoryId, T::ThreadId, T::Hash>, Error<T>> {
        // Check actor's role
        Self::ensure_actor_role(account_id, actor)?;

        // Ensure category exists
        let category = Self::ensure_category_exists(category_id)?;

        // Ensure category is empty
        ensure!(
            category.num_direct_threads == 0,
            Error::<T>::CategoryNotEmptyThreads,
        );
        ensure!(
            category.num_direct_subcategories == 0,
            Error::<T>::CategoryNotEmptyCategories,
        );

        // check moderator's privilege
        if let Some(parent_category_id) = category.parent_category_id {
            Self::ensure_can_moderate_category_path(actor, &parent_category_id)
                .map_err(|_| Error::<T>::ModeratorCantDeleteCategory)?;

            return Ok(category);
        }

        // category is root - only lead can delete it
        match actor {
            PrivilegedActor::Lead => Ok(category),
            PrivilegedActor::Moderator(_) => Err(Error::<T>::ModeratorCantDeleteCategory),
        }
    }

    /// check if an account can moderate a category.
    fn ensure_can_moderate_category(
        account_id: T::AccountId,
        actor: &PrivilegedActor<T>,
        category_id: &T::CategoryId,
    ) -> Result<Category<T::CategoryId, T::ThreadId, T::Hash>, Error<T>> {
        // Ensure actor's role
        Self::ensure_actor_role(account_id, actor)?;

        Self::ensure_can_moderate_category_path(actor, category_id)
    }

    // check that moderator is allowed to manipulate category in hierarchy
    fn ensure_can_moderate_category_path(
        actor: &PrivilegedActor<T>,
        category_id: &T::CategoryId,
    ) -> Result<Category<T::CategoryId, T::ThreadId, T::Hash>, Error<T>> {
        fn check_moderator<T: Trait>(
            category_tree_path: &CategoryTreePathArg<T::CategoryId, T::ThreadId, T::Hash>,
<<<<<<< HEAD
            moderator_id: &T::ModeratorId,
=======
            moderator_id: &ModeratorId<T>,
>>>>>>> 3eaecb10
        ) -> Result<(), Error<T>> {
            for item in category_tree_path {
                if <CategoryByModerator<T>>::contains_key(item.0, moderator_id) {
                    return Ok(());
                }
            }

            Err(Error::<T>::ModeratorCantUpdateCategory)
        }

        // TODO: test if this line can possibly create panic! It calls assert internaly
        // Get path from category to root + ensure category exists
        let category_tree_path =
            Self::ensure_valid_category_and_build_category_tree_path(category_id)?;

        match actor {
            PrivilegedActor::Lead => (),
            PrivilegedActor::Moderator(moderator_id) => {
                check_moderator::<T>(&category_tree_path, moderator_id)?
            }
        };

        let category = category_tree_path[0].1.clone();

        Ok(category)
    }

    fn ensure_can_update_category_membership_of_moderator(
        account_id: T::AccountId,
        category_id: &T::CategoryId,
<<<<<<< HEAD
        moderator_id: &T::ModeratorId,
=======
        moderator_id: &ModeratorId<T>,
>>>>>>> 3eaecb10
        new_value: bool,
    ) -> Result<(), Error<T>> {
        // Not signed by forum LEAD
        Self::ensure_is_forum_lead_account(&account_id)?;

        // ensure category exists.
        let category = Self::ensure_category_exists(category_id)?;

        if new_value {
            Self::ensure_map_limits::<<<T>::MapLimits as StorageLimits>::MaxModeratorsForCategory>(
                category.num_direct_moderators as u64,
            )?;
        } else {
            ensure!(
                <CategoryByModerator<T>>::contains_key(category_id, moderator_id),
                Error::<T>::CategoryModeratorDoesNotExist
            );
        }

        Ok(())
    }

    fn ensure_category_exists(
        category_id: &T::CategoryId,
    ) -> Result<Category<T::CategoryId, T::ThreadId, T::Hash>, Error<T>> {
        ensure!(
            <CategoryById<T>>::contains_key(&category_id),
            Error::<T>::CategoryDoesNotExist
        );

        Ok(<CategoryById<T>>::get(category_id))
    }

    fn ensure_can_create_category(
        account_id: T::AccountId,
        parent_category_id: &Option<T::CategoryId>,
    ) -> Result<Option<Category<T::CategoryId, T::ThreadId, T::Hash>>, Error<T>> {
        // Not signed by forum LEAD
        Self::ensure_is_forum_lead_account(&account_id)?;

        Self::ensure_map_limits::<<<T>::MapLimits as StorageLimits>::MaxCategories>(
            <CategoryCounter<T>>::get().into() as u64,
        )?;

        // If not root, then check that we can create in parent category
        if let Some(tmp_parent_category_id) = parent_category_id {
            // Can we mutate in this category?
            Self::ensure_can_add_subcategory_path_leaf(&tmp_parent_category_id)?;

            let parent_category = <CategoryById<T>>::get(tmp_parent_category_id);

            Self::ensure_map_limits::<<<T>::MapLimits as StorageLimits>::MaxSubcategories>(
                parent_category.num_direct_subcategories as u64,
            )?;

            return Ok(Some(parent_category));
        }

        Ok(None)
    }

    fn ensure_can_create_thread(
        account_id: T::AccountId,
        forum_user_id: &T::ForumUserId,
        category_id: &T::CategoryId,
    ) -> Result<Category<T::CategoryId, T::ThreadId, T::Hash>, Error<T>> {
        // Check that account is forum member
        Self::ensure_is_forum_user(account_id, &forum_user_id)?;

        let category = Self::ensure_category_is_mutable(category_id)?;

        Self::ensure_map_limits::<<<T>::MapLimits as StorageLimits>::MaxThreadsInCategory>(
            category.num_direct_threads as u64,
        )?;

        Ok(category)
    }

    fn ensure_can_add_post(
        account_id: T::AccountId,
        forum_user_id: &T::ForumUserId,
        category_id: &T::CategoryId,
        thread_id: &T::ThreadId,
    ) -> Result<
        (
            Category<T::CategoryId, T::ThreadId, T::Hash>,
            Thread<T::ForumUserId, T::CategoryId, T::Moment, T::Hash>,
        ),
        Error<T>,
    > {
        // Check that account is forum member
        Self::ensure_is_forum_user(account_id, &forum_user_id)?;

        let (category, thread) = Self::ensure_thread_is_mutable(category_id, thread_id)?;

        Ok((category, thread))
    }

    fn ensure_can_set_stickied_threads(
        account_id: T::AccountId,
        actor: &PrivilegedActor<T>,
        category_id: &T::CategoryId,
        stickied_ids: &[T::ThreadId],
    ) -> Result<Category<T::CategoryId, T::ThreadId, T::Hash>, Error<T>> {
        // Ensure actor can moderate the category
        let category = Self::ensure_can_moderate_category(account_id, &actor, &category_id)?;

        // Ensure all thread id valid and is under the category
        for item in stickied_ids {
            Self::ensure_thread_exists(&category_id, item)?;
        }

        Ok(category)
    }

    /// Check the vote is valid
    fn ensure_vote_is_valid(
        thread: Thread<T::ForumUserId, T::CategoryId, T::Moment, T::Hash>,
        index: u32,
    ) -> Result<Poll<T::Moment, T::Hash>, Error<T>> {
        // Ensure poll exists
        let poll = thread.poll.ok_or(Error::<T>::PollNotExist)?;

        // Poll not expired
        if poll.end_time < <pallet_timestamp::Module<T>>::now() {
            Err(Error::<T>::PollCommitExpired)
        } else {
            let alternative_length = poll.poll_alternatives.len();
            // The selected alternative index is valid
            if index as usize >= alternative_length {
                Err(Error::<T>::PollData)
            } else {
                Ok(poll)
            }
        }
    }

    // supposed to be called before mutations - checks if next entity can be added
    fn ensure_map_limits<U: Get<u64>>(current_amount: u64) -> Result<(), Error<T>> {
        fn check_limit<T: Trait>(amount: u64, limit: u64) -> Result<(), Error<T>> {
            if amount >= limit {
                return Err(Error::<T>::MapSizeLimit);
            }

            Ok(())
        }

        check_limit(current_amount, U::get())
    }

    /// Ensure data migration is done
    fn ensure_data_migration_done() -> Result<(), Error<T>> {
        if DataMigrationDone::get() {
            Ok(())
        } else {
            Err(Error::<T>::DataMigrationNotDone)
        }
    }
}<|MERGE_RESOLUTION|>--- conflicted
+++ resolved
@@ -15,36 +15,18 @@
 pub use sp_io::storage::clear_prefix;
 use sp_runtime::traits::{MaybeSerialize, Member};
 use sp_std::prelude::*;
-<<<<<<< HEAD
-=======
 
 use common::working_group::WorkingGroupIntegration;
->>>>>>> 3eaecb10
 
 mod mock;
 mod tests;
 
-<<<<<<< HEAD
-pub trait Trait: frame_system::Trait + pallet_timestamp::Trait + Sized {
-    type Event: From<Event<Self>> + Into<<Self as frame_system::Trait>::Event>;
-    type ForumUserId: Parameter
-        + Member
-        + BaseArithmetic
-        + Codec
-        + Default
-        + Copy
-        + MaybeSerialize
-        + PartialEq;
-
-    type ModeratorId: Parameter
-=======
 /// Moderator ID alias for the actor of the system.
 pub type ModeratorId<T> = common::ActorId<T>;
 
 pub trait Trait: frame_system::Trait + pallet_timestamp::Trait + common::Trait {
     type Event: From<Event<Self>> + Into<<Self as frame_system::Trait>::Event>;
     type ForumUserId: Parameter
->>>>>>> 3eaecb10
         + Member
         + BaseArithmetic
         + Codec
@@ -85,7 +67,6 @@
         + PartialEq
         + From<u64>
         + Into<u64>;
-<<<<<<< HEAD
 
     type PostReactionId: Parameter
         + Member
@@ -101,35 +82,13 @@
     type MaxCategoryDepth: Get<u64>;
     type MapLimits: StorageLimits;
 
-    fn is_lead(account_id: &<Self as frame_system::Trait>::AccountId) -> bool;
-=======
-
-    type PostReactionId: Parameter
-        + Member
-        + BaseArithmetic
-        + Codec
-        + Default
-        + Copy
-        + MaybeSerialize
-        + PartialEq
-        + From<u64>
-        + Into<u64>;
-
-    type MaxCategoryDepth: Get<u64>;
-    type MapLimits: StorageLimits;
-
     /// Working group pallet integration.
     type WorkingGroup: common::working_group::WorkingGroupIntegration<Self>;
 
->>>>>>> 3eaecb10
     fn is_forum_member(
         account_id: &<Self as frame_system::Trait>::AccountId,
         forum_user_id: &Self::ForumUserId,
     ) -> bool;
-<<<<<<< HEAD
-    fn is_moderator(account_id: &Self::AccountId, moderator_id: &Self::ModeratorId) -> bool;
-=======
->>>>>>> 3eaecb10
 
     fn calculate_hash(text: &[u8]) -> Self::Hash;
 }
@@ -245,16 +204,6 @@
 
     /// Sticky threads list
     pub sticky_thread_ids: Vec<ThreadId>,
-<<<<<<< HEAD
-}
-
-#[derive(Encode, Decode, Clone, PartialEq, Eq)]
-pub enum PrivilegedActor<T: Trait> {
-    Lead,
-    Moderator(T::ModeratorId),
-}
-
-=======
 }
 
 #[derive(Encode, Decode, Clone, PartialEq, Eq)]
@@ -263,7 +212,6 @@
     Moderator(ModeratorId<T>),
 }
 
->>>>>>> 3eaecb10
 impl<T: Trait> core::fmt::Debug for PrivilegedActor<T> {
     fn fmt(&self, formatter: &mut core::fmt::Formatter<'_>) -> core::fmt::Result {
         match self {
@@ -410,12 +358,8 @@
         pub NextPostId get(fn next_post_id) config(): T::PostId;
 
         /// Moderator set for each Category
-<<<<<<< HEAD
-        pub CategoryByModerator get(fn category_by_moderator) config(): double_map hasher(blake2_128_concat) T::CategoryId, hasher(blake2_128_concat) T::ModeratorId => ();
-=======
         pub CategoryByModerator get(fn category_by_moderator) config(): double_map
             hasher(blake2_128_concat) T::CategoryId, hasher(blake2_128_concat) ModeratorId<T> => ();
->>>>>>> 3eaecb10
 
         /// If data migration is done, set as configible for unit test purpose
         pub DataMigrationDone get(fn data_migration_done) config(): bool;
@@ -426,11 +370,7 @@
     pub enum Event<T>
     where
         <T as Trait>::CategoryId,
-<<<<<<< HEAD
-        <T as Trait>::ModeratorId,
-=======
         ModeratorId = ModeratorId<T>,
->>>>>>> 3eaecb10
         <T as Trait>::ThreadId,
         <T as Trait>::PostId,
         <T as Trait>::ForumUserId,
@@ -499,11 +439,7 @@
 
         /// Enable a moderator can moderate a category and its sub categories.
         #[weight = 10_000_000] // TODO: adjust weight
-<<<<<<< HEAD
-        fn update_category_membership_of_moderator(origin, moderator_id: T::ModeratorId, category_id: T::CategoryId, new_value: bool) -> DispatchResult {
-=======
         fn update_category_membership_of_moderator(origin, moderator_id: ModeratorId<T>, category_id: T::CategoryId, new_value: bool) -> DispatchResult {
->>>>>>> 3eaecb10
             // Ensure data migration is done
             Self::ensure_data_migration_done()?;
             clear_prefix(b"Forum ForumUserById");
@@ -624,7 +560,6 @@
             //
             // == MUTATION SAFE ==
             //
-<<<<<<< HEAD
 
             // Delete thread
             <CategoryById<T>>::remove(category_id);
@@ -641,24 +576,6 @@
             Ok(())
         }
 
-=======
-
-            // Delete thread
-            <CategoryById<T>>::remove(category_id);
-            if let Some(parent_category_id) = category.parent_category_id {
-                <CategoryById<T>>::mutate(parent_category_id, |tmp_category| tmp_category.num_direct_subcategories -= 1);
-            }
-
-            // Update total category count
-            <CategoryCounter<T>>::mutate(|value| *value -= One::one());
-
-            // Store the event
-            Self::deposit_event(RawEvent::CategoryDeleted(category_id));
-
-            Ok(())
-        }
-
->>>>>>> 3eaecb10
         /// Create new thread in category with poll
         #[weight = 10_000_000] // TODO: adjust weight
         fn create_thread(
@@ -741,7 +658,6 @@
 
             // Store the event
             Self::deposit_event(RawEvent::ThreadTitleUpdated(thread_id));
-<<<<<<< HEAD
 
             Ok(())
         }
@@ -766,32 +682,6 @@
             // == MUTATION SAFE ==
             //
 
-=======
-
-            Ok(())
-        }
-
-        /// Update category
-        #[weight = 10_000_000] // TODO: adjust weight
-        fn update_thread_archival_status(origin, actor: PrivilegedActor<T>, category_id: T::CategoryId, thread_id: T::ThreadId, new_archival_status: bool) -> DispatchResult {
-            // Ensure data migration is done
-            Self::ensure_data_migration_done()?;
-
-            let account_id = ensure_signed(origin)?;
-
-            // Ensure actor can update category
-            let (_, thread) = Self::ensure_can_update_thread_archival_status(account_id, &actor, &category_id, &thread_id)?;
-
-            // No change, invalid transaction
-            if new_archival_status == thread.archived {
-                return Err(Error::<T>::ThreadNotBeingUpdated.into());
-            }
-
-            //
-            // == MUTATION SAFE ==
-            //
-
->>>>>>> 3eaecb10
             // Mutate thread, and set possible new change parameters
             <ThreadById<T>>::mutate(thread.category_id, thread_id, |c| c.archived = new_archival_status);
 
@@ -837,7 +727,6 @@
             //
             // == MUTATION SAFE ==
             //
-<<<<<<< HEAD
 
             <ThreadById<T>>::remove(thread.category_id, thread_id);
             <ThreadById<T>>::insert(new_category_id, thread_id, thread.clone());
@@ -858,28 +747,6 @@
 
             let account_id = ensure_signed(origin)?;
 
-=======
-
-            <ThreadById<T>>::remove(thread.category_id, thread_id);
-            <ThreadById<T>>::insert(new_category_id, thread_id, thread.clone());
-            <CategoryById<T>>::mutate(thread.category_id, |category| category.num_direct_threads -= 1);
-            <CategoryById<T>>::mutate(new_category_id, |category| category.num_direct_threads += 1);
-
-            // Store the event
-            Self::deposit_event(RawEvent::ThreadMoved(thread_id, new_category_id));
-
-            Ok(())
-        }
-
-        /// submit a poll
-        #[weight = 10_000_000] // TODO: adjust weight
-        fn vote_on_poll(origin, forum_user_id: T::ForumUserId, category_id: T::CategoryId, thread_id: T::ThreadId, index: u32) -> DispatchResult {
-            // Ensure data migration is done
-            Self::ensure_data_migration_done()?;
-
-            let account_id = ensure_signed(origin)?;
-
->>>>>>> 3eaecb10
             // get forum user id.
             Self::ensure_is_forum_user(account_id, &forum_user_id)?;
 
@@ -941,7 +808,6 @@
             //
             // == MUTATION SAFE ==
             //
-<<<<<<< HEAD
 
             // Delete thread
             Self::delete_thread_inner(thread.category_id, thread_id);
@@ -949,15 +815,6 @@
             // Generate event
             Self::deposit_event(RawEvent::ThreadModerated(thread_id, rationale));
 
-=======
-
-            // Delete thread
-            Self::delete_thread_inner(thread.category_id, thread_id);
-
-            // Generate event
-            Self::deposit_event(RawEvent::ThreadModerated(thread_id, rationale));
-
->>>>>>> 3eaecb10
             Ok(())
         }
 
@@ -1010,7 +867,6 @@
             //
             // == MUTATION SAFE ==
             //
-<<<<<<< HEAD
 
             Self::deposit_event(RawEvent::PostReacted(forum_user_id, post_id, react));
 
@@ -1031,28 +887,6 @@
             // Make sure there exists a mutable post with post id `post_id`
             let post = Self::ensure_post_is_mutable(&category_id, &thread_id, &post_id)?;
 
-=======
-
-            Self::deposit_event(RawEvent::PostReacted(forum_user_id, post_id, react));
-
-            Ok(())
-        }
-
-        /// Edit post text
-        #[weight = 10_000_000] // TODO: adjust weight
-        fn edit_post_text(origin, forum_user_id: T::ForumUserId, category_id: T::CategoryId, thread_id: T::ThreadId, post_id: T::PostId, new_text: Vec<u8>) -> DispatchResult {
-            // Ensure data migration is done
-            Self::ensure_data_migration_done()?;
-
-            let account_id = ensure_signed(origin)?;
-
-            // Check that account is forum member
-            Self::ensure_is_forum_user(account_id, &forum_user_id)?;
-
-            // Make sure there exists a mutable post with post id `post_id`
-            let post = Self::ensure_post_is_mutable(&category_id, &thread_id, &post_id)?;
-
->>>>>>> 3eaecb10
             // Signer does not match creator of post with identifier postId
             ensure!(post.author_id == forum_user_id, Error::<T>::AccountDoesNotMatchPostAuthor);
 
@@ -1126,7 +960,6 @@
     ) -> (T::PostId, Post<T::ForumUserId, T::ThreadId, T::Hash>) {
         // Make and add initial post
         let new_post_id = <NextPostId<T>>::get();
-<<<<<<< HEAD
 
         // Build a post
         let new_post = Post {
@@ -1138,19 +971,6 @@
         // Store post
         <PostById<T>>::mutate(thread_id, new_post_id, |value| *value = new_post.clone());
 
-=======
-
-        // Build a post
-        let new_post = Post {
-            thread_id,
-            text_hash: T::calculate_hash(text),
-            author_id,
-        };
-
-        // Store post
-        <PostById<T>>::mutate(thread_id, new_post_id, |value| *value = new_post.clone());
-
->>>>>>> 3eaecb10
         // Update next post id
         <NextPostId<T>>::mutate(|n| *n += One::one());
 
@@ -1313,7 +1133,6 @@
 
         // Ensure thread is mutable
         let (_, thread) = Self::ensure_thread_is_mutable(category_id, thread_id)?;
-<<<<<<< HEAD
 
         // Ensure forum user is author of the thread
         Self::ensure_is_thread_author(&thread, forum_user_id)?;
@@ -1321,15 +1140,6 @@
         Ok(thread)
     }
 
-=======
-
-        // Ensure forum user is author of the thread
-        Self::ensure_is_thread_author(&thread, forum_user_id)?;
-
-        Ok(thread)
-    }
-
->>>>>>> 3eaecb10
     fn ensure_is_thread_author(
         thread: &Thread<T::ForumUserId, T::CategoryId, T::Moment, T::Hash>,
         forum_user_id: &T::ForumUserId,
@@ -1359,11 +1169,7 @@
 
     // Ensure forum user is lead - check via account
     fn ensure_is_forum_lead_account(account_id: &T::AccountId) -> Result<(), Error<T>> {
-<<<<<<< HEAD
-        let is_lead = T::is_lead(account_id);
-=======
         let is_lead = T::WorkingGroup::is_leader_account_id(account_id);
->>>>>>> 3eaecb10
 
         ensure!(is_lead, Error::<T>::OriginNotForumLead);
         Ok(())
@@ -1380,21 +1186,6 @@
         Ok(())
     }
 
-<<<<<<< HEAD
-    /// Ensure moderator id registered and its accound id matched - check via account
-    fn ensure_is_moderator_account(
-        account_id: &T::AccountId,
-        moderator_id: &T::ModeratorId,
-    ) -> Result<(), Error<T>> {
-        let is_moderator = T::is_moderator(&account_id, moderator_id);
-
-        ensure!(is_moderator, Error::<T>::ModeratorIdNotMatchAccount);
-        Ok(())
-    }
-
-    // Ensure actor can manipulate thread.
-    fn ensure_can_moderate_thread(
-=======
     /// Ensure moderator id registered and its account id matched - check via account
     fn ensure_is_moderator_account(
         account_id: &T::AccountId,
@@ -1413,22 +1204,6 @@
         actor: &PrivilegedActor<T>,
         category_id: &T::CategoryId,
         thread_id: &T::ThreadId,
-    ) -> Result<Thread<T::ForumUserId, T::CategoryId, T::Moment, T::Hash>, Error<T>> {
-        // Check that account is forum member
-        Self::ensure_can_moderate_category(account_id, actor, category_id)?;
-
-        let thread = Self::ensure_thread_exists(category_id, thread_id)?;
-
-        Ok(thread)
-    }
-
-    fn ensure_can_move_thread(
->>>>>>> 3eaecb10
-        account_id: T::AccountId,
-        actor: &PrivilegedActor<T>,
-        category_id: &T::CategoryId,
-        thread_id: &T::ThreadId,
-<<<<<<< HEAD
     ) -> Result<Thread<T::ForumUserId, T::CategoryId, T::Moment, T::Hash>, Error<T>> {
         // Check that account is forum member
         Self::ensure_can_moderate_category(account_id, actor, category_id)?;
@@ -1456,21 +1231,6 @@
         Self::ensure_can_moderate_category_path(actor, new_category_id)
             .map_err(|_| Error::<T>::ModeratorModerateDestinationCategory)?;
 
-=======
-        new_category_id: &T::CategoryId,
-    ) -> Result<Thread<T::ForumUserId, T::CategoryId, T::Moment, T::Hash>, Error<T>> {
-        ensure!(
-            category_id != new_category_id,
-            Error::<T>::ThreadMoveInvalid,
-        );
-
-        let thread = Self::ensure_can_moderate_thread(account_id, actor, category_id, thread_id)
-            .map_err(|_| Error::<T>::ModeratorModerateOriginCategory)?;
-
-        Self::ensure_can_moderate_category_path(actor, new_category_id)
-            .map_err(|_| Error::<T>::ModeratorModerateDestinationCategory)?;
-
->>>>>>> 3eaecb10
         Ok(thread)
     }
 
@@ -1622,11 +1382,7 @@
     ) -> Result<Category<T::CategoryId, T::ThreadId, T::Hash>, Error<T>> {
         fn check_moderator<T: Trait>(
             category_tree_path: &CategoryTreePathArg<T::CategoryId, T::ThreadId, T::Hash>,
-<<<<<<< HEAD
-            moderator_id: &T::ModeratorId,
-=======
             moderator_id: &ModeratorId<T>,
->>>>>>> 3eaecb10
         ) -> Result<(), Error<T>> {
             for item in category_tree_path {
                 if <CategoryByModerator<T>>::contains_key(item.0, moderator_id) {
@@ -1657,11 +1413,7 @@
     fn ensure_can_update_category_membership_of_moderator(
         account_id: T::AccountId,
         category_id: &T::CategoryId,
-<<<<<<< HEAD
-        moderator_id: &T::ModeratorId,
-=======
         moderator_id: &ModeratorId<T>,
->>>>>>> 3eaecb10
         new_value: bool,
     ) -> Result<(), Error<T>> {
         // Not signed by forum LEAD
