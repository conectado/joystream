// Copyright 2017-2019 Parity Technologies (UK) Ltd.

// This is distributed in the hope that it will be useful,
// but WITHOUT ANY WARRANTY; without even the implied warranty of
// MERCHANTABILITY or FITNESS FOR A PARTICULAR PURPOSE.  See the
// GNU General Public License for more details.

// You should have received a copy of the GNU General Public License
// along with Substrate.  If not, see <http://www.gnu.org/licenses/>.

// Copyright 2019 Joystream Contributors

//! # Runtime Example Module
//!
//! <!-- Original author of paragraph: @gavofyork -->
//! The Example: A simple example of a runtime module demonstrating
//! concepts, APIs and structures common to most runtime modules.
//!
//! Run `cargo doc --package runtime-example-module --open` to view this module's documentation.
//!
//! ### Documentation Template:<br>
//! Add heading with custom module name
//!
//! # <INSERT_CUSTOM_MODULE_NAME> Module
//!
//! Add simple description
//!
//! Include the following links that shows what trait needs to be implemented to use the module
//! and the supported dispatchables that are documented in the Call enum.
//!
//! - [`<INSERT_CUSTOM_MODULE_NAME>::Trait`](./trait.Trait.html)
//! - [`Call`](./enum.Call.html)
//! - [`Module`](./struct.Module.html)
//!
//! ## Overview
//!
//! <!-- Original author of paragraph: Various. See https://github.com/paritytech/substrate-developer-hub/issues/44 -->
//! Short description of module purpose.
//! Links to Traits that should be implemented.
//! What this module is for.
//! What functionality the module provides.
//! When to use the module (use case examples).
//! How it is used.
//! Inputs it uses and the source of each input.
//! Outputs it produces.
//!
//! <!-- Original author of paragraph: @Kianenigma in PR https://github.com/paritytech/substrate/pull/1951 -->
//! <!-- and comment https://github.com/paritytech/substrate-developer-hub/issues/44#issuecomment-471982710 -->
//!
//! ## Terminology
//!
//! Add terminology used in the custom module. Include concepts, storage items, or actions that you think
//! deserve to be noted to give context to the rest of the documentation or module usage. The author needs to
//! use some judgment about what is included. We don't want a list of every storage item nor types - the user
//! can go to the code for that. For example, "transfer fee" is obvious and should not be included, but
//! "free balance" and "reserved balance" should be noted to give context to the module.
//! Please do not link to outside resources. The reference docs should be the ultimate source of truth.
//!
//! <!-- Original author of heading: @Kianenigma in PR https://github.com/paritytech/substrate/pull/1951 -->
//!
//! ## Goals
//!
//! Add goals that the custom module is designed to achieve.
//!
//! <!-- Original author of heading: @Kianenigma in PR https://github.com/paritytech/substrate/pull/1951 -->
//!
//! ### Scenarios
//!
//! <!-- Original author of paragraph: @Kianenigma. Based on PR https://github.com/paritytech/substrate/pull/1951 -->
//!
//! #### <INSERT_SCENARIO_NAME>
//!
//! Describe requirements prior to interacting with the custom module.
//! Describe the process of interacting with the custom module for this scenario and public API functions used.
//!
//! ## Interface
//!
//! ### Supported Origins
//!
//! What origins are used and supported in this module (root, signed, inherent)
//! i.e. root when `ensure_root` used
//! i.e. inherent when `ensure_inherent` used
//! i.e. signed when `ensure_signed` used
//!
//! `inherent` <INSERT_DESCRIPTION>
//!
//! <!-- Original author of paragraph: @Kianenigma in comment -->
//! <!-- https://github.com/paritytech/substrate-developer-hub/issues/44#issuecomment-471982710 -->
//!
//! ### Types
//!
//! Type aliases. Include any associated types and where the user would typically define them.
//!
//! `ExampleType` <INSERT_DESCRIPTION>
//!
//! <!-- Original author of paragraph: ??? -->
//!
//!
//! ### Dispatchable Functions
//!
//! <!-- Original author of paragraph: @AmarRSingh & @joepetrowski -->
//!
//! // A brief description of dispatchable functions and a link to the rustdoc with their actual documentation.
//!
//! <b>MUST</b> have link to Call enum
//! <b>MUST</b> have origin information included in function doc
//! <b>CAN</b> have more info up to the user
//!
//! ### Public Functions
//!
//! <!-- Original author of paragraph: @joepetrowski -->
//!
//! A link to the rustdoc and any notes about usage in the module, not for specific functions.
//! For example, in the balances module: "Note that when using the publicly exposed functions,
//! you (the runtime developer) are responsible for implementing any necessary checks
//! (e.g. that the sender is the signer) before calling a function that will affect storage."
//!
//! <!-- Original author of paragraph: @AmarRSingh -->
//!
//! It is up to the writer of the respective module (with respect to how much information to provide).
//!
//! #### Public Inspection functions - Immutable (getters)
//!
//! Insert a subheading for each getter function signature
//!
//! ##### `example_getter_name()`
//!
//! What it returns
//! Why, when, and how often to call it
//! When it could panic or error
//! When safety issues to consider
//!
//! #### Public Mutable functions (changing state)
//!
//! Insert a subheading for each setter function signature
//!
//! ##### `example_setter_name(origin, parameter_name: T::ExampleType)`
//!
//! What state it changes
//! Why, when, and how often to call it
//! When it could panic or error
//! When safety issues to consider
//! What parameter values are valid and why
//!
//! ### Storage Items
//!
//! Explain any storage items included in this module
//!
//! ### Digest Items
//!
//! Explain any digest items included in this module
//!
//! ### Inherent Data
//!
//! Explain what inherent data (if any) is defined in the module and any other related types
//!
//! ### Events:
//!
//! Insert events for this module if any
//!
//! ### Errors:
//!
//! Explain what generates errors
//!
//! ## Usage
//!
//! Insert 2-3 examples of usage and code snippets that show how to use <INSERT_CUSTOM_MODULE_NAME> module in a custom module.
//!
//! ### Prerequisites
//!
//! Show how to include necessary imports for <INSERT_CUSTOM_MODULE_NAME> and derive
//! your module configuration trait with the `INSERT_CUSTOM_MODULE_NAME` trait.
//!
//! ```rust
//! // use <INSERT_CUSTOM_MODULE_NAME>;
//!
//! // pub trait Trait: <INSERT_CUSTOM_MODULE_NAME>::Trait { }
//! ```
//!
//! ### Simple Code Snippet
//!
//! Show a simple example (e.g. how to query a public getter function of <INSERT_CUSTOM_MODULE_NAME>)
//!
//! ## Genesis Config
//!
//! <!-- Original author of paragraph: @joepetrowski -->
//!
//! ## Dependencies
//!
//! Dependencies on other SRML modules and the genesis config should be mentioned,
//! but not the Rust Standard Library.
//! Genesis configuration modifications that may be made to incorporate this module
//! Interaction with other modules
//!
//! <!-- Original author of heading: @AmarRSingh -->
//!
//! ## Related Modules
//!
//! Interaction with other modules in the form of a bullet point list
//!
//! ## References
//!
//! <!-- Original author of paragraph: @joepetrowski -->
//!
//! Links to reference material, if applicable. For example, Phragmen, W3F research, etc.
//! that the implementation is based on.

// Ensure we're `no_std` when compiling for Wasm.
#![cfg_attr(not(feature = "std"), no_std)]
#![allow(clippy::type_complexity)]

#[cfg(feature = "std")]
use serde_derive::{Deserialize, Serialize};

use codec::{Codec, Decode, Encode};
use rstd::prelude::*;
pub use runtime_io::clear_prefix;
use runtime_primitives::traits::{MaybeSerialize, Member, One, SimpleArithmetic};
use srml_support::{
    decl_event, decl_module, decl_storage, dispatch, ensure, traits::Get, Parameter,
};

mod mock;
mod tests;

pub trait Trait: system::Trait + timestamp::Trait + Sized {
    type Event: From<Event<Self>> + Into<<Self as system::Trait>::Event>;
    type ForumUserId: Parameter
        + Member
        + SimpleArithmetic
        + Codec
        + Default
        + Copy
        + MaybeSerialize
        + PartialEq;

    type ModeratorId: Parameter
        + Member
        + SimpleArithmetic
        + Codec
        + Default
        + Copy
        + MaybeSerialize
        + PartialEq;

    type CategoryId: Parameter
        + Member
        + SimpleArithmetic
        + Codec
        + Default
        + Copy
        + MaybeSerialize
        + PartialEq
        + From<u64>
        + Into<u64>;

    type ThreadId: Parameter
        + Member
        + SimpleArithmetic
        + Codec
        + Default
        + Copy
        + MaybeSerialize
        + PartialEq
        + From<u64>
        + Into<u64>;

    type PostId: Parameter
        + Member
        + SimpleArithmetic
        + Codec
        + Default
        + Copy
        + MaybeSerialize
        + PartialEq
        + From<u64>
        + Into<u64>;

    type PostReactionId: Parameter
        + Member
        + SimpleArithmetic
        + Codec
        + Default
        + Copy
        + MaybeSerialize
        + PartialEq
        + From<u64>
        + Into<u64>;

    type MaxCategoryDepth: Get<u64>;

    fn is_lead(account_id: &<Self as system::Trait>::AccountId) -> bool;
    fn is_forum_member(
        account_id: &<Self as system::Trait>::AccountId,
        forum_user_id: &Self::ForumUserId,
    ) -> bool;
    fn is_moderator(account_id: &Self::AccountId, moderator_id: &Self::ModeratorId) -> bool;

    fn calculate_hash(text: &[u8]) -> Self::Hash;
}

/*
 * MOVE ALL OF THESE OUT TO COMMON LATER
 */

/// Length constraint for input validation
#[cfg_attr(feature = "std", derive(Serialize, Deserialize, Debug))]
#[derive(Encode, Decode, Default, Clone, PartialEq, Eq)]
pub struct InputValidationLengthConstraint {
    /// Minimum length
    pub min: u16,

    /// Difference between minimum length and max length.
    /// While having max would have been more direct, this
    /// way makes max < min unrepresentable semantically,
    /// which is safer.
    pub max_min_diff: u16,
}

impl InputValidationLengthConstraint {
    /// Helper for computing max
    pub fn max(&self) -> u16 {
        self.min + self.max_min_diff
    }

    pub fn ensure_valid(
        &self,
        len: usize,
        too_short_msg: &'static str,
        too_long_msg: &'static str,
    ) -> Result<(), &'static str> {
        let length = len as u16;
        if length < self.min {
            Err(too_short_msg)
        } else if length > self.max() {
            Err(too_long_msg)
        } else {
            Ok(())
        }
    }
}

/// Error about users
const ERROR_ORIGIN_NOT_FORUM_LEAD: &str = "Origin not forum lead.";
const ERROR_FORUM_USER_ID_NOT_MATCH_ACCOUNT: &str = "Forum user id not match its account.";
const ERROR_MODERATOR_ID_NOT_MATCH_ACCOUNT: &str = "Moderator id not match its account.";

// Errors about thread.
const ERROR_ACCOUNT_DOES_NOT_MATCH_THREAD_AUTHOR: &str = "Thread not authored by the given user.";
const ERROR_THREAD_DOES_NOT_EXIST: &str = "Thread does not exist";
const ERROR_MODERATOR_MODERATE_ORIGIN_CATEGORY: &str =
    "Moderator can't moderate category containing thread.";
const ERROR_MODERATOR_MODERATE_DESTINATION_CATEGORY: &str =
    "Moderator can't moderate destination category.";
const ERROR_THREAD_MOVE_INVALID: &str = "Origin is the same as the destination.";

// Errors about post.
const ERROR_POST_DOES_NOT_EXIST: &str = "Post does not exist.";
const ERROR_ACCOUNT_DOES_NOT_MATCH_POST_AUTHOR: &str = "Account does not match post author.";

// Errors about category.
const ERROR_CATEGORY_NOT_BEING_UPDATED: &str = "Category not being updated.";
const ERROR_MODERATOR_MODERATE_CATEGORY: &str = "Moderator can not moderate category.";
const ERROR_ANCESTOR_CATEGORY_IMMUTABLE: &str =
    "Ancestor category immutable, i.e. deleted or archived";
const ERROR_MAX_VALID_CATEGORY_DEPTH_EXCEEDED: &str = "Maximum valid category depth exceeded.";
const ERROR_CATEGORY_DOES_NOT_EXIST: &str = "Category does not exist.";
const ERROR_CATEGORY_NOT_EMPTY_THREADS: &str = "Category still contains some threads.";
const ERROR_CATEGORY_NOT_EMPTY_CATEGORIES: &str = "Category still contains some subcategories.";
const ERROR_MODERATOR_CANT_DELETE_CATEGORY: &str = "No permissions to delete category.";

// Errors about poll.
const ERROR_POLL_ALTERNATIVES_TOO_SHORT: &str = "Poll items number too short.";
const ERROR_POLL_ALTERNATIVES_TOO_LONG: &str = "Poll items number too long.";
const ERROR_POLL_NOT_EXIST: &str = "Poll not exist.";
const ERROR_POLL_TIME_SETTING: &str = "Poll date setting is wrong.";
const ERROR_POLL_DATA: &str = "Poll data committed is wrong.";
const ERROR_POLL_COMMIT_EXPIRED: &str = "Poll data committed after poll expired.";

// Error data migration
const ERROR_DATA_MIGRATION_NOT_DONE: &str = "data migration not done yet.";

//use srml_support::storage::*;
//use sr_io::{StorageOverlay, ChildrenStorageOverlay};
//#[cfg(feature = "std")]
//use runtime_io::{StorageOverlay, ChildrenStorageOverlay};
//#[cfg(any(feature = "std", test))]
//use sr_primitives::{StorageOverlay, ChildrenStorageOverlay};

use system::ensure_signed;

/// Represents a revision of the text of a Post
#[cfg_attr(feature = "std", derive(Serialize, Deserialize, Debug))]
#[derive(Encode, Decode, Default, Clone, PartialEq, Eq)]
pub struct PostTextChange<Hash> {
    /// Text that expired
    pub text_hash: Hash,
}

/// Represents all poll alternatives and vote count for each one
#[cfg_attr(feature = "std", derive(Serialize, Deserialize))]
#[derive(Encode, Decode, Clone, PartialEq, Eq, Debug)]
pub struct PollAlternative<Hash> {
    /// hash of alternative description
    pub alternative_text_hash: Hash,

    /// Vote count for the alternative
    pub vote_count: u32,
}

/// Represents a poll
#[cfg_attr(feature = "std", derive(Serialize, Deserialize))]
#[derive(Encode, Decode, Clone, PartialEq, Eq, Debug)]
pub struct Poll<Timestamp, Hash> {
    /// hash of description
    pub description_hash: Hash,

    /// timestamp of poll end
    pub end_time: Timestamp,

    /// Alternative description and count
    pub poll_alternatives: Vec<PollAlternative<Hash>>,
}

/// Represents a thread post
#[cfg_attr(feature = "std", derive(Serialize, Deserialize, Debug))]
#[derive(Encode, Decode, Default, Clone, PartialEq, Eq)]
pub struct Post<ForumUserId, ThreadId, Hash> {
    /// Id of thread to which this post corresponds.
    pub thread_id: ThreadId,

    /// Hash of current text
    pub text_hash: Hash,

    /// Author of post.
    pub author_id: ForumUserId,
}

/// Represents a thread
#[cfg_attr(feature = "std", derive(Serialize, Deserialize, Debug))]
#[derive(Encode, Decode, Default, Clone, PartialEq, Eq)]
pub struct Thread<ForumUserId, CategoryId, Moment, Hash> {
    /// Title hash
    pub title_hash: Hash,

    /// Category in which this thread lives
    pub category_id: CategoryId,

    /// Author of post.
    pub author_id: ForumUserId,

    /// poll description.
    pub poll: Option<Poll<Moment, Hash>>,
}

/// Represents a category
#[cfg_attr(feature = "std", derive(Serialize, Deserialize, Debug))]
#[derive(Encode, Decode, Default, Clone, PartialEq, Eq)]
pub struct Category<CategoryId, ThreadId, Hash> {
    /// Category identifier
    pub id: CategoryId,

    /// Title
    pub title_hash: Hash,

    /// Description
    pub description_hash: Hash,

    /// Whether category is archived.
    pub archived: bool,

    /// Number of subcategories, needed for emptiness checks when trying to delete category
    pub num_direct_subcategories: u32,

    // Number of threads in category, needed for emptiness checks when trying to delete category
    pub num_direct_threads: u32,

    /// Parent category, if child of another category, otherwise this category is a root category
    pub parent_category_id: Option<CategoryId>,

    /// Sticky threads list
    pub sticky_thread_ids: Vec<ThreadId>,
}

#[derive(Encode, Decode, Clone, PartialEq, Eq)]
pub enum PrivilegedActor<T: Trait> {
    Lead,
    Moderator(T::ModeratorId),
}

impl<T: Trait> core::fmt::Debug for PrivilegedActor<T> {
    fn fmt(&self, formatter: &mut core::fmt::Formatter<'_>) -> core::fmt::Result {
        match self {
            PrivilegedActor::Lead => write!(formatter, "PrivilegedActor {{ Lead }}"),
            PrivilegedActor::Moderator(moderator_id) => {
                write!(formatter, "PrivilegedActor {{ {:?} }}", moderator_id)
            }
        }
    }
}

/// Represents a sequence of categories which have child-parent relatioonship
/// where last element is final ancestor, or root, in the context of the category tree.
type CategoryTreePath<CategoryId, ThreadId, Hash> = Vec<Category<CategoryId, ThreadId, Hash>>;

// TODO: remove when this issue is solved https://github.com/rust-lang/rust-clippy/issues/3381
// temporary type for functions argument
type CategoryTreePathArg<CategoryId, ThreadId, Hash> = [Category<CategoryId, ThreadId, Hash>];

decl_storage! {
    trait Store for Module<T: Trait> as Forum_1_1 {
        /// Map category identifier to corresponding category.
        pub CategoryById get(category_by_id) config(): map T::CategoryId => Category<T::CategoryId, T::ThreadId, T::Hash>;

        /// Category identifier value to be used for the next Category created.
        pub NextCategoryId get(next_category_id) config(): T::CategoryId;

        /// Map thread identifier to corresponding thread.
        pub ThreadById get(thread_by_id) config(): double_map T::CategoryId, blake2_256(T::ThreadId) => Thread<T::ForumUserId, T::CategoryId, T::Moment, T::Hash>;

        /// Thread identifier value to be used for next Thread in threadById.
        pub NextThreadId get(next_thread_id) config(): T::ThreadId;

        /// Map post identifier to corresponding post.
        pub PostById get(post_by_id) config(): double_map T::ThreadId, blake2_256(T::PostId) => Post<T::ForumUserId, T::ThreadId, T::Hash>;

        /// Post identifier value to be used for for next post created.
        pub NextPostId get(next_post_id) config(): T::PostId;

        /// Moderator set for each Category
        pub CategoryByModerator get(category_by_moderator) config(): double_map T::CategoryId, blake2_256(T::ModeratorId) => ();

        /// Each account 's reaction to a post.
        pub ReactionByPost get(reaction_by_post) config(): double_map T::PostId, blake2_256(T::ForumUserId) => T::PostReactionId;

        /// Input constraints for description text of each item in poll.
        pub PollDescConstraint get(poll_desc_constraint) config(): InputValidationLengthConstraint;

        /// Input constraints for number of items in poll.
        pub PollItemsConstraint get(poll_items_constraint) config(): InputValidationLengthConstraint;

        /// Input constraints for user name.
        pub UserNameConstraint get(user_name_constraint) config(): InputValidationLengthConstraint;

        /// Input constraints for user introduction.
        pub UserSelfIntroductionConstraint get(user_self_introduction_constraint) config(): InputValidationLengthConstraint;

        /// Input constraints for post footer.
        pub PostFooterConstraint get(post_footer_constraint) config(): InputValidationLengthConstraint;

        /// If data migration is done, set as configible for unit test purpose
        pub DataMigrationDone get(data_migration_done) config(): bool;
    }
}

decl_event!(
    pub enum Event<T>
    where
        <T as Trait>::CategoryId,
        <T as Trait>::ThreadId,
        <T as Trait>::PostId,
        <T as Trait>::ForumUserId,
        <T as Trait>::PostReactionId,
        <T as system::Trait>::Hash,
    {
        /// A category was introduced
        CategoryCreated(CategoryId),

        /// A category with given id was updated.
        /// The second argument reflects the new archival status of the category.
        CategoryUpdated(CategoryId, bool),

        // A category was deleted
        CategoryDeleted(CategoryId),

        /// A thread with given id was created.
        ThreadCreated(ThreadId),

        /// A thread with given id was moderated.
<<<<<<< HEAD
        ThreadModerated(ThreadId, Hash),
=======
        ThreadModerated(ThreadId, Vec<u8>),
>>>>>>> e7fa4c1f

        /// A thread with given id was moderated.
        ThreadTitleUpdated(ThreadId),

        // A thread was deleted.
        ThreadDeleted(ThreadId),

        // A thread was moved to new category
        ThreadMoved(ThreadId, CategoryId),

        /// Post with given id was created.
        PostAdded(PostId),

        /// Post with givne id was moderated.
<<<<<<< HEAD
        PostModerated(PostId, Hash),
=======
        PostModerated(PostId, Vec<u8>),
>>>>>>> e7fa4c1f

        /// Post with given id had its text updated.
        /// The second argument reflects the number of total edits when the text update occurs.
        PostTextUpdated(PostId),

        /// Thumb up post
        PostReacted(ForumUserId, PostId, PostReactionId),

        /// Vote on poll
        VoteOnPoll(ThreadId, u32),

        /// Sticky thread updated for category
        CategoryStickyThreadUpdate(CategoryId, Vec<ThreadId>),
    }
);

decl_module! {
    pub struct Module<T: Trait> for enum Call where origin: T::Origin {
        fn deposit_event() = default;

        /// Enable a moderator can moderate a category and its sub categories.
        fn update_category_membership_of_moderator(origin, moderator_id: T::ModeratorId, category_id: T::CategoryId, new_value: bool) -> dispatch::Result {
            // Ensure data migration is done
            Self::ensure_data_migration_done()?;
            clear_prefix(b"Forum ForumUserById");

            // Not signed by forum LEAD
            Self::ensure_is_forum_lead(origin)?;

            // ensure category exists.
            ensure!(
                <CategoryById<T>>::exists(&category_id),
                ERROR_CATEGORY_DOES_NOT_EXIST
            );

            if new_value {
                <CategoryByModerator<T>>::insert(category_id, moderator_id, ());
                return Ok(());
            }

            <CategoryByModerator<T>>::remove(category_id, moderator_id);

            Ok(())
        }

        /// Add a new category.
        fn create_category(origin, parent: Option<T::CategoryId>, title: Vec<u8>, description: Vec<u8>) -> dispatch::Result {
            // Ensure data migration is done
            Self::ensure_data_migration_done()?;

            // Not signed by forum LEAD
            Self::ensure_is_forum_lead(origin)?;

            // Set a temporal mutable variable
            let parent_category_id = parent;

            // If not root, then check that we can create in parent category
            if let Some(tmp_parent_category_id) = parent {
                // Can we mutate in this category?
                Self::ensure_can_add_subcategory_path_leaf(&tmp_parent_category_id)?;

                // Increment number of subcategories to reflect this new category being
                // added as a child
                <CategoryById<T>>::mutate(tmp_parent_category_id, |c| {
                    c.num_direct_subcategories += 1;
                });
            }

            // Get next category id
            let next_category_id = <NextCategoryId<T>>::get();

            // Create new category
            let new_category = Category {
                id : next_category_id,
                title_hash: T::calculate_hash(title.as_slice()),
                description_hash: T::calculate_hash(description.as_slice()),
                archived: false,
                num_direct_subcategories: 0,
                num_direct_threads: 0,
                parent_category_id,
                sticky_thread_ids: vec![],
            };

            // Insert category in map
            <CategoryById<T>>::mutate(next_category_id, |value| *value = new_category);

            // Update other next category id
            <NextCategoryId<T>>::mutate(|value| *value += One::one());

            // Generate event
            Self::deposit_event(RawEvent::CategoryCreated(next_category_id));

            Ok(())
        }

        /// Update category
        fn update_category_archival_status(origin, category_id: T::CategoryId, new_archival_status: bool) -> dispatch::Result {
            // Ensure data migration is done
            Self::ensure_data_migration_done()?;

            // Not signed by forum LEAD
            Self::ensure_is_forum_lead(origin)?;

            // Make sure category existed.
            ensure!(
                <CategoryById<T>>::exists(&category_id),
                ERROR_CATEGORY_DOES_NOT_EXIST
            );

            // Get parent category
            let parent_category_id = <CategoryById<T>>::get(&category_id).parent_category_id;

            if let Some(tmp_parent_category_id) = parent_category_id {
                // Get path from parent to root of category tree.
                let category_tree_path = Self::ensure_valid_category_and_build_category_tree_path(&tmp_parent_category_id)?;

                if new_archival_status && Self::ensure_can_mutate_in_path_leaf(&category_tree_path).is_err() {
                    return Ok(())
                }
            }

            // Get the category
            let category = <CategoryById<T>>::get(category_id);

            // No change, invalid transaction
            if new_archival_status == category.archived {
                return Err(ERROR_CATEGORY_NOT_BEING_UPDATED)
            }

            // Mutate category, and set possible new change parameters
            <CategoryById<T>>::mutate(category_id, |c| c.archived = new_archival_status);

            // Generate event
            Self::deposit_event(RawEvent::CategoryUpdated(category_id, new_archival_status));

            Ok(())
        }

        fn delete_category(origin, actor: PrivilegedActor<T>, category_id: T::CategoryId) -> dispatch::Result {
            // Ensure data migration is done
            Self::ensure_data_migration_done()?;

            let category = Self::ensure_can_delete_category(origin, &actor, &category_id)?;

            // Delete thread
            <CategoryById<T>>::remove(category_id);
            if let Some(parent_category_id) = category.parent_category_id {
                <CategoryById<T>>::mutate(parent_category_id, |tmp_category| tmp_category.num_direct_subcategories -= 1);
            }

            // Store the event
            Self::deposit_event(RawEvent::CategoryDeleted(category_id));

            Ok(())
        }

        /// Create new thread in category with poll
        fn create_thread(origin, forum_user_id: T::ForumUserId, category_id: T::CategoryId, title: Vec<u8>, text: Vec<u8>,
            poll: Option<Poll<T::Moment, T::Hash>>,
        ) -> dispatch::Result {
            // Ensure data migration is done
            Self::ensure_data_migration_done()?;

            // Check that account is forum member
            Self::ensure_is_forum_user(origin, &forum_user_id)?;

            // Keep next thread id
            let next_thread_id = <NextThreadId<T>>::get();

            // Create a new thread
            Self::add_new_thread(category_id, forum_user_id, title.as_slice(), text.as_slice(), &poll)?;

            // Generate event
            Self::deposit_event(RawEvent::ThreadCreated(next_thread_id));

            Ok(())
        }

        fn edit_thread_title(origin, forum_user_id: T::ForumUserId, category_id: T::CategoryId, thread_id: T::ThreadId, new_title: Vec<u8>) -> dispatch::Result {
            // Ensure data migration is done
            Self::ensure_data_migration_done()?;

            // Check that account is forum member
            Self::ensure_is_forum_user(origin, &forum_user_id)?;

            // Ensure forum user is author of the thread
            let thread = Self::ensure_is_thread_author(&category_id, &thread_id, &forum_user_id)?;

            // Store the event
            Self::deposit_event(RawEvent::ThreadTitleUpdated(thread_id));

            // Update thread title
            let title_hash = T::calculate_hash(&new_title);
            <ThreadById<T>>::mutate(thread.category_id, thread_id, |thread| thread.title_hash = title_hash);

            Ok(())
        }

        fn delete_thread(origin, moderator_id: T::ModeratorId, category_id: T::CategoryId, thread_id: T::ThreadId) -> dispatch::Result {
            // Ensure data migration is done
            Self::ensure_data_migration_done()?;

            Self::ensure_can_moderate_thread(origin, &moderator_id, &category_id, &thread_id)?;

            // Delete thread
            Self::delete_thread_inner(category_id, thread_id);

            // Store the event
            Self::deposit_event(RawEvent::ThreadDeleted(thread_id));

            Ok(())
        }

        fn move_thread_to_category(origin, moderator_id: T::ModeratorId, category_id: T::CategoryId, thread_id: T::ThreadId, new_category_id: T::CategoryId) -> dispatch::Result {
            // Ensure data migration is done
            Self::ensure_data_migration_done()?;

            // Make sure moderator move between selected categories
            let (_, thread) = Self::ensure_can_move_thread(origin, &moderator_id, &category_id, &thread_id, &new_category_id)?;

            <ThreadById<T>>::remove(category_id, thread_id);
            <ThreadById<T>>::insert(new_category_id, thread_id, thread);
            <CategoryById<T>>::mutate(category_id, |category| category.num_direct_threads -= 1);
            <CategoryById<T>>::mutate(new_category_id, |category| category.num_direct_threads += 1);

            // Store the event
            Self::deposit_event(RawEvent::ThreadMoved(thread_id, new_category_id));

            Ok(())
        }

        /// submit a poll
        fn vote_on_poll(origin, forum_user_id: T::ForumUserId, category_id: T::CategoryId, thread_id: T::ThreadId, index: u32) -> dispatch::Result {
            // Ensure data migration is done
            Self::ensure_data_migration_done()?;

            // get forum user id.
            Self::ensure_is_forum_user(origin, &forum_user_id)?;

            // Get thread
            let thread = Self::ensure_thread_exists(&category_id, &thread_id)?;

            // Make sure poll exist
            Self::ensure_vote_is_valid(&thread, index)?;

            // Store new poll alternative statistics
            let poll = thread.poll.unwrap();
            let new_poll_alternatives: Vec<PollAlternative<T::Hash>> = poll.poll_alternatives
                .iter()
                .enumerate()
                .map(|(old_index, old_value)| if index as usize == old_index
                    { PollAlternative {
                        alternative_text_hash: old_value.alternative_text_hash,
                        vote_count: old_value.vote_count + 1,
                    }
                    } else {
                        old_value.clone()
                    })
                .collect();

            // Update thread with one object
            <ThreadById<T>>::mutate(thread.category_id, thread_id, |value| {
                *value = Thread {
                    poll: Some( Poll {
                        poll_alternatives: new_poll_alternatives,
                        ..poll
                    }),
                    ..(value.clone())
                }
            });

            // Store the event
            Self::deposit_event(RawEvent::VoteOnPoll(thread_id, index));

            Ok(())
        }

        /// Moderate thread
        fn moderate_thread(origin, moderator_id: T::ModeratorId, category_id: T::CategoryId, thread_id: T::ThreadId, rationale: Vec<u8>) -> dispatch::Result {
            // Ensure data migration is done
            Self::ensure_data_migration_done()?;

            // Ensure moderator is allowed to moderate post
            Self::ensure_can_moderate_thread(origin, &moderator_id, &category_id, &thread_id)?;

<<<<<<< HEAD
            // Calculate rationale's hash
            let rationale_hash = T::calculate_hash(rationale.as_slice());

            // Delete thread
            <ThreadById<T>>::remove(category_id, thread_id);

            // Generate event
            Self::deposit_event(RawEvent::ThreadModerated(thread_id, rationale_hash));
=======
            // Delete thread
            Self::delete_thread_inner(category_id, thread_id);

            // Generate event
            Self::deposit_event(RawEvent::ThreadModerated(thread_id, rationale));
>>>>>>> e7fa4c1f

            Ok(())
        }

        /// Edit post text
        fn add_post(origin, forum_user_id: T::ForumUserId, category_id: T::CategoryId, thread_id: T::ThreadId, text: Vec<u8>) -> dispatch::Result {
            // Ensure data migration is done
            Self::ensure_data_migration_done()?;

            /*
             * Update SPEC with new errors,
             */

            // Check that account is forum member
            Self::ensure_is_forum_user(origin, &forum_user_id)?;

            // Keep next post id
            let next_post_id = <NextPostId<T>>::get();

            // Add new post
            Self::add_new_post(category_id, thread_id, text.as_slice(), forum_user_id)?;

            // Generate event
            Self::deposit_event(RawEvent::PostAdded(next_post_id));

            Ok(())
        }

        /// like or unlike a post.
        fn react_post(origin, forum_user_id: T::ForumUserId, category_id: T::CategoryId, thread_id: T::ThreadId, post_id: T::PostId, react: T::PostReactionId) -> dispatch::Result {
            // Ensure data migration is done
            Self::ensure_data_migration_done()?;

            // Check that account is forum member
            Self::ensure_is_forum_user(origin, &forum_user_id)?;

            // Make sure there exists a mutable post with post id `post_id`
            let _ = Self::ensure_post_is_mutable(&category_id, &thread_id, &post_id)?;

            // Get old value in map
            let old_value = <ReactionByPost::<T>>::get(post_id, forum_user_id);

            // Update and save event.
            if old_value != react {
                <ReactionByPost::<T>>::mutate(post_id, forum_user_id, |value| *value = react);
                Self::deposit_event(RawEvent::PostReacted(forum_user_id, post_id, react));
            }

            Ok(())
        }

        /// Edit post text
        fn edit_post_text(origin, forum_user_id: T::ForumUserId, category_id: T::CategoryId, thread_id: T::ThreadId, post_id: T::PostId, new_text: Vec<u8>) -> dispatch::Result {
            // Ensure data migration is done
            Self::ensure_data_migration_done()?;

            // Check that account is forum member
            Self::ensure_is_forum_user(origin, &forum_user_id)?;

            // Make sure there exists a mutable post with post id `post_id`
            let post = Self::ensure_post_is_mutable(&category_id, &thread_id, &post_id)?;

            // Signer does not match creator of post with identifier postId
            ensure!(post.author_id == forum_user_id, ERROR_ACCOUNT_DOES_NOT_MATCH_POST_AUTHOR);

            // Update post text
            let text_hash = T::calculate_hash(&new_text);
            <PostById<T>>::mutate(post.thread_id, post_id, |p| p.text_hash = text_hash);

            // Generate event
            Self::deposit_event(RawEvent::PostTextUpdated(post_id));

            Ok(())
        }

        /// Moderate post
        fn moderate_post(origin, moderator_id: T::ModeratorId, category_id: T::CategoryId, thread_id: T::ThreadId, post_id: T::PostId, rationale: Vec<u8>) -> dispatch::Result {
            // Ensure data migration is done
            Self::ensure_data_migration_done()?;

            // Ensure moderator is allowed to moderate post
            Self::ensure_can_moderate_post(origin, &moderator_id, &category_id, &thread_id, &post_id)?;
<<<<<<< HEAD

            // Calculate rationale's hash
            let rationale_hash = T::calculate_hash(rationale.as_slice());
=======
>>>>>>> e7fa4c1f

            // Delete post
            <PostById<T>>::remove(thread_id, post_id);

            // Generate event
<<<<<<< HEAD
            Self::deposit_event(RawEvent::PostModerated(post_id, rationale_hash));
=======
            Self::deposit_event(RawEvent::PostModerated(post_id, rationale));
>>>>>>> e7fa4c1f

            Ok(())
        }

        /// Set stickied threads for category
        fn  set_stickied_threads(origin, moderator_id: T::ModeratorId, category_id: T::CategoryId, stickied_ids: Vec<T::ThreadId>) -> dispatch::Result {
            // Ensure data migration is done
            Self::ensure_data_migration_done()?;

            // Get moderator id.
            let who = Self::ensure_is_moderator(origin, &moderator_id)?;

            // ensure the moderator can moderate the category
            Self::ensure_can_moderate_category(&who, &moderator_id, &category_id)?;

            // Ensure all thread id valid and is under the category
            for item in &stickied_ids {
                Self::ensure_thread_exists(&category_id, item)?;
            }

            // Update category
            <CategoryById<T>>::mutate(category_id, |category| category.sticky_thread_ids = stickied_ids.clone());

            // Generate event
            Self::deposit_event(RawEvent::CategoryStickyThreadUpdate(category_id, stickied_ids));

            Ok(())
        }
    }
}

impl<T: Trait> Module<T> {
    // TODO need a safer approach for system call
    // Interface to add a new thread.
    // It can be call from other module and this module.
    // Method not check the forum user. The extrinsic call it should check if forum id is valid.
    // If other module call it, could set the forum user id as zero, which not used by forum module.
    // Data structure of poll data: item description vector, poll description, start time, end time,
    // minimum selected items, maximum selected items
    pub fn add_new_thread(
        category_id: T::CategoryId,
        author_id: T::ForumUserId,
        title: &[u8],
        text: &[u8],
        poll: &Option<Poll<T::Moment, T::Hash>>,
    ) -> Result<Thread<T::ForumUserId, T::CategoryId, T::Moment, T::Hash>, &'static str> {
        // Ensure data migration is done
        Self::ensure_data_migration_done()?;

        // Get path from parent to root of category tree.
        let category_tree_path =
            Self::ensure_valid_category_and_build_category_tree_path(&category_id)?;

        // No ancestor is blocking us doing mutation in this category
        Self::ensure_can_mutate_in_path_leaf(&category_tree_path)?;

        // Unwrap poll
        if let Some(data) = poll {
            // Check all poll alternatives
            Self::ensure_poll_alternatives_valid(&data.poll_alternatives)?;

            // Check poll self information
            Self::ensure_poll_is_valid(&data)?;
        }

        // Create and add new thread
        let new_thread_id = <NextThreadId<T>>::get();

        // Add inital post to thread
        let _ = Self::add_new_post(category_id, new_thread_id, text, author_id);

        // Build a new thread
        let new_thread = Thread {
            category_id,
            title_hash: T::calculate_hash(title),
            author_id,
            poll: poll.clone(),
        };

        // Store thread
        <ThreadById<T>>::mutate(category_id, new_thread_id, |value| {
            *value = new_thread.clone()
        });

        // Update next thread id
        <NextThreadId<T>>::mutate(|n| *n += One::one());

        // Update category's thread counter
        <CategoryById<T>>::mutate(category_id, |c| c.num_direct_threads += 1);

        Ok(new_thread)
    }

    // TODO need a safer approach for system call
    // Interface to add a new post.
    // It can be call from other module and this module.
    // Method not check the forum user. The extrinsic call it should check if forum id is valid.
    // If other module call it, could set the forum user id as zero, which not used by forum module.
    pub fn add_new_post(
        category_id: T::CategoryId,
        thread_id: T::ThreadId,
        text: &[u8],
        author_id: T::ForumUserId,
    ) -> Result<Post<T::ForumUserId, T::ThreadId, T::Hash>, &'static str> {
        // Ensure data migration is done
        Self::ensure_data_migration_done()?;

        // Make sure thread exists and is mutable
        let thread = Self::ensure_thread_is_mutable(&category_id, &thread_id)?;

        // Get path from parent to root of category tree.
        let category_tree_path =
            Self::ensure_valid_category_and_build_category_tree_path(&thread.category_id)?;

        // No ancestor is blocking us doing mutation in this category
        Self::ensure_can_mutate_in_path_leaf(&category_tree_path)?;

        // Make and add initial post
        let new_post_id = <NextPostId<T>>::get();

        // Build a post
        let new_post = Post {
            thread_id,
            text_hash: T::calculate_hash(text),
            author_id,
        };

        // Store post
        <PostById<T>>::mutate(thread_id, new_post_id, |value| *value = new_post.clone());

        // Update next post id
        <NextPostId<T>>::mutate(|n| *n += One::one());

        Ok(new_post)
    }

    fn delete_thread_inner(category_id: T::CategoryId, thread_id: T::ThreadId) {
        // Delete thread
        <ThreadById<T>>::remove(category_id, thread_id);

        // Delete all thread's posts
        <PostById<T>>::remove_prefix(thread_id);

        // decrease category's thread counter
        <CategoryById<T>>::mutate(category_id, |category| category.num_direct_threads -= 1);
    }

    // Ensure poll is valid
    fn ensure_poll_is_valid(poll: &Poll<T::Moment, T::Hash>) -> dispatch::Result {
        // Poll end time must larger than now
        if poll.end_time < <timestamp::Module<T>>::now() {
            return Err(ERROR_POLL_TIME_SETTING);
        }

        Ok(())
    }

    // Ensure all poll alternative valid
    fn ensure_poll_alternatives_valid(
        alternatives: &[PollAlternative<T::Hash>],
    ) -> dispatch::Result {
        let len = alternatives.len();
        // Check alternative amount
        Self::ensure_poll_alternatives_length_is_valid(len)?;

        Ok(())
    }

    // Ensure poll alternative size is valid
    fn ensure_poll_alternatives_length_is_valid(len: usize) -> dispatch::Result {
        PollItemsConstraint::get().ensure_valid(
            len,
            ERROR_POLL_ALTERNATIVES_TOO_SHORT,
            ERROR_POLL_ALTERNATIVES_TOO_LONG,
        )
    }

    fn ensure_post_is_mutable(
        category_id: &T::CategoryId,
        thread_id: &T::ThreadId,
        post_id: &T::PostId,
    ) -> Result<Post<T::ForumUserId, T::ThreadId, T::Hash>, &'static str> {
        // Make sure post exists
        let post = Self::ensure_post_exists(thread_id, post_id)?;

        // and make sure thread is mutable
        Self::ensure_thread_is_mutable(category_id, thread_id)?;

        Ok(post)
    }

    fn ensure_post_exists(
        thread_id: &T::ThreadId,
        post_id: &T::PostId,
    ) -> Result<Post<T::ForumUserId, T::ThreadId, T::Hash>, &'static str> {
        if !<PostById<T>>::exists(thread_id, post_id) {
            return Err(ERROR_POST_DOES_NOT_EXIST);
        }

        Ok(<PostById<T>>::get(thread_id, post_id))
    }

    fn ensure_can_moderate_post(
        origin: T::Origin,
        moderator_id: &T::ModeratorId,
        category_id: &T::CategoryId,
        thread_id: &T::ThreadId,
        post_id: &T::PostId,
    ) -> dispatch::Result {
        // Get moderator id.
        let who = ensure_signed(origin)?;

        // Make sure post exists and is mutable
        Self::ensure_post_is_mutable(&category_id, &thread_id, &post_id)?;

        // ensure the moderator can moderate the category
        Self::ensure_can_moderate_category(&who, &moderator_id, &category_id)?;

        Ok(())
    }

    fn ensure_thread_is_mutable(
        category_id: &T::CategoryId,
        thread_id: &T::ThreadId,
    ) -> Result<Thread<T::ForumUserId, T::CategoryId, T::Moment, T::Hash>, &'static str> {
        // Make sure thread exists
        let thread = Self::ensure_thread_exists(category_id, thread_id)?;

        // and corresponding category is mutable
        Self::ensure_catgory_is_mutable(thread.category_id)?;

        Ok(thread)
    }

    fn ensure_thread_exists(
        category_id: &T::CategoryId,
        thread_id: &T::ThreadId,
    ) -> Result<Thread<T::ForumUserId, T::CategoryId, T::Moment, T::Hash>, &'static str> {
        if !<ThreadById<T>>::exists(category_id, thread_id) {
            return Err(ERROR_THREAD_DOES_NOT_EXIST);
        }

        Ok(<ThreadById<T>>::get(category_id, thread_id))
    }

    fn ensure_is_thread_author(
        category_id: &T::CategoryId,
        thread_id: &T::ThreadId,
        forum_user_id: &T::ForumUserId,
    ) -> Result<Thread<T::ForumUserId, T::CategoryId, T::Moment, T::Hash>, &'static str> {
        let thread = Self::ensure_thread_exists(category_id, thread_id)?;

        if thread.author_id != *forum_user_id {
            return Err(ERROR_ACCOUNT_DOES_NOT_MATCH_THREAD_AUTHOR);
        }

        Ok(thread)
    }

    /// Ensure forum user is lead
    fn ensure_is_forum_lead(origin: T::Origin) -> Result<T::AccountId, &'static str> {
        let who = ensure_signed(origin)?;

        Self::ensure_is_forum_lead_account(&who)?;

        Ok(who)
    }

    // Ensure forum user is lead - check via account
    fn ensure_is_forum_lead_account(account_id: &T::AccountId) -> dispatch::Result {
        let is_lead = T::is_lead(account_id);

        ensure!(is_lead, ERROR_ORIGIN_NOT_FORUM_LEAD);
        Ok(())
    }

    /// Ensure forum user id registered and its account id matched
    fn ensure_is_forum_user(
        origin: T::Origin,
        forum_user_id: &T::ForumUserId,
    ) -> Result<T::AccountId, &'static str> {
        let who = ensure_signed(origin)?;

        let is_member = T::is_forum_member(&who, forum_user_id);

        ensure!(is_member, ERROR_FORUM_USER_ID_NOT_MATCH_ACCOUNT);
        Ok(who)
    }

    /// Ensure moderator id registered and its accound id matched
    fn ensure_is_moderator(
        origin: T::Origin,
        moderator_id: &T::ModeratorId,
    ) -> Result<T::AccountId, &'static str> {
        let who = ensure_signed(origin)?;

        Self::ensure_is_moderator_account(&who, &moderator_id)?;

        Ok(who)
    }

    /// Ensure moderator id registered and its accound id matched - check via account
    fn ensure_is_moderator_account(
        account_id: &T::AccountId,
        moderator_id: &T::ModeratorId,
    ) -> dispatch::Result {
        let is_moderator = T::is_moderator(&account_id, moderator_id);

        ensure!(is_moderator, ERROR_MODERATOR_ID_NOT_MATCH_ACCOUNT);
        Ok(())
    }

    // Ensure moderator can manipulate thread.
    fn ensure_can_moderate_thread(
        origin: T::Origin,
        moderator_id: &T::ModeratorId,
        category_id: &T::CategoryId,
        thread_id: &T::ThreadId,
    ) -> Result<
        (
            T::AccountId,
            Thread<T::ForumUserId, T::CategoryId, T::Moment, T::Hash>,
        ),
        &'static str,
    > {
        // Check that account is forum member
        let who = Self::ensure_is_moderator(origin, &moderator_id)?;

        let thread = Self::ensure_thread_exists(category_id, thread_id)?;

        Self::ensure_can_moderate_category(&who, moderator_id, category_id)?;

        Ok((who, thread))
    }

    fn ensure_can_move_thread(
        origin: T::Origin,
        moderator_id: &T::ModeratorId,
        category_id: &T::CategoryId,
        thread_id: &T::ThreadId,
        new_category_id: &T::CategoryId,
    ) -> Result<
        (
            T::AccountId,
            Thread<T::ForumUserId, T::CategoryId, T::Moment, T::Hash>,
        ),
        &'static str,
    > {
        ensure!(category_id != new_category_id, ERROR_THREAD_MOVE_INVALID,);

        let (account_id, thread) =
            Self::ensure_can_moderate_thread(origin, moderator_id, category_id, thread_id)
                .map_err(|_| ERROR_MODERATOR_MODERATE_ORIGIN_CATEGORY)?;

        Self::ensure_can_moderate_category(&account_id, moderator_id, new_category_id)
            .map_err(|_| ERROR_MODERATOR_MODERATE_DESTINATION_CATEGORY)?;

        Ok((account_id, thread))
    }

    fn ensure_catgory_is_mutable(category_id: T::CategoryId) -> dispatch::Result {
        let category_tree_path = Self::build_category_tree_path(&category_id);

        Self::ensure_can_mutate_in_path_leaf(&category_tree_path)
    }

    fn ensure_can_mutate_in_path_leaf(
        category_tree_path: &CategoryTreePathArg<T::CategoryId, T::ThreadId, T::Hash>,
    ) -> dispatch::Result {
        // Is parent category directly or indirectly deleted or archived category
        ensure!(
            !category_tree_path
                .iter()
                .any(|c: &Category<T::CategoryId, T::ThreadId, T::Hash>| c.archived),
            ERROR_ANCESTOR_CATEGORY_IMMUTABLE
        );

        Ok(())
    }

    fn ensure_can_add_subcategory_path_leaf(
        parent_category_id: &T::CategoryId,
    ) -> dispatch::Result {
        // Get the path from parent category to root
        let category_tree_path =
            Self::ensure_valid_category_and_build_category_tree_path(parent_category_id)?;

        let max_category_depth: u64 = T::MaxCategoryDepth::get();

        // Check if max depth reached
        if category_tree_path.len() as u64 >= max_category_depth {
            return Err(ERROR_MAX_VALID_CATEGORY_DEPTH_EXCEEDED);
        }

        Self::ensure_can_mutate_in_path_leaf(&category_tree_path)?;

        Ok(())
    }

    /// Build category tree path and validate them
    fn ensure_valid_category_and_build_category_tree_path(
        category_id: &T::CategoryId,
    ) -> Result<CategoryTreePath<T::CategoryId, T::ThreadId, T::Hash>, &'static str> {
        ensure!(
            <CategoryById<T>>::exists(category_id),
            ERROR_CATEGORY_DOES_NOT_EXIST
        );

        // Get path from parent to root of category tree.
        let category_tree_path = Self::build_category_tree_path(&category_id);

        assert!(!category_tree_path.len() > 0);

        Ok(category_tree_path)
    }

    /// Builds path and populates in `path`.
    /// Requires that `category_id` is valid
    fn build_category_tree_path(
        category_id: &T::CategoryId,
    ) -> CategoryTreePath<T::CategoryId, T::ThreadId, T::Hash> {
        // Get path from parent to root of category tree.
        let mut category_tree_path = vec![];

        Self::_build_category_tree_path(category_id, &mut category_tree_path);

        category_tree_path
    }

    /// Builds path and populates in `path`.
    /// Requires that `category_id` is valid
    fn _build_category_tree_path(
        category_id: &T::CategoryId,
        path: &mut CategoryTreePath<T::CategoryId, T::ThreadId, T::Hash>,
    ) {
        // Grab category
        let category = <CategoryById<T>>::get(*category_id);

        // Add category to path container
        path.push(category.clone());

        // Make recursive call on parent if we are not at root
        if let Some(parent_category_id) = category.parent_category_id {
            assert!(<CategoryById<T>>::exists(parent_category_id));

            Self::_build_category_tree_path(&parent_category_id, path);
        }
    }

    fn ensure_can_delete_category(
        origin: T::Origin,
        actor: &PrivilegedActor<T>,
        category_id: &T::CategoryId,
    ) -> Result<Category<T::CategoryId, T::ThreadId, T::Hash>, &'static str> {
        // Check actor's role
        match actor {
            PrivilegedActor::Lead => Self::ensure_is_forum_lead(origin)?,
            PrivilegedActor::Moderator(moderator_id) => {
                Self::ensure_is_moderator(origin, &moderator_id)?
            }
        };

        // Ensure category exists
        if !<CategoryById<T>>::exists(category_id) {
            return Err(ERROR_CATEGORY_DOES_NOT_EXIST);
        }

        let category = <CategoryById<T>>::get(category_id);

        // Ensure category is empty
        ensure!(
            category.num_direct_threads == 0,
            ERROR_CATEGORY_NOT_EMPTY_THREADS,
        );
        ensure!(
            category.num_direct_subcategories == 0,
            ERROR_CATEGORY_NOT_EMPTY_CATEGORIES,
        );

        // Closure ensuring moderator can delete category
        let can_moderator_delete =
            |moderator_id: &T::ModeratorId,
             category: Category<T::CategoryId, T::ThreadId, T::Hash>| {
                if let Some(parent_category_id) = category.parent_category_id {
                    Self::ensure_can_moderate_category_path(moderator_id, &parent_category_id)
                        .map_err(|_| ERROR_MODERATOR_CANT_DELETE_CATEGORY)?;

                    return Ok(category);
                }

                Err(ERROR_MODERATOR_CANT_DELETE_CATEGORY)
            };

        // Decide if actor can delete category
        match actor {
            PrivilegedActor::Lead => Ok(category),
            PrivilegedActor::Moderator(moderator_id) => {
                can_moderator_delete(moderator_id, category)
            }
        }
    }

    /// check if an account can moderate a category.
    fn ensure_can_moderate_category(
        account_id: &T::AccountId,
        moderator_id: &T::ModeratorId,
        category_id: &T::CategoryId,
    ) -> Result<(), &'static str> {
        // Ensure moderator account registered before
        Self::ensure_is_moderator_account(account_id, moderator_id)?;

        Self::ensure_can_moderate_category_path(moderator_id, category_id)?;

        Ok(())
    }

    // check that moderator is allowed to manipulate category in hierarchy
    fn ensure_can_moderate_category_path(
        moderator_id: &T::ModeratorId,
        category_id: &T::CategoryId,
    ) -> Result<(), &'static str> {
        // Get path from category to root
        let category_tree_path = Self::build_category_tree_path(category_id);

        for item in category_tree_path {
            if <CategoryByModerator<T>>::exists(item.id, moderator_id) {
                return Ok(());
            }
        }

        Err(ERROR_MODERATOR_MODERATE_CATEGORY)
    }

    /// Check the vote is valid
    fn ensure_vote_is_valid(
        thread: &Thread<T::ForumUserId, T::CategoryId, T::Moment, T::Hash>,
        index: u32,
    ) -> Result<(), &'static str> {
        // Poll not existed
        if thread.poll.is_none() {
            return Err(ERROR_POLL_NOT_EXIST);
        }

        let poll = thread.poll.as_ref().unwrap();
        // Poll not expired
        if poll.end_time < <timestamp::Module<T>>::now() {
            Err(ERROR_POLL_COMMIT_EXPIRED)
        } else {
            let alternative_length = poll.poll_alternatives.len();
            // The selected alternative index is valid
            if index as usize >= alternative_length {
                Err(ERROR_POLL_DATA)
            } else {
                Ok(())
            }
        }
    }

    /// Ensure data migration is done
    fn ensure_data_migration_done() -> Result<(), &'static str> {
        if DataMigrationDone::get() {
            Ok(())
        } else {
            Err(ERROR_DATA_MIGRATION_NOT_DONE)
        }
    }
}<|MERGE_RESOLUTION|>--- conflicted
+++ resolved
@@ -561,7 +561,6 @@
         <T as Trait>::PostId,
         <T as Trait>::ForumUserId,
         <T as Trait>::PostReactionId,
-        <T as system::Trait>::Hash,
     {
         /// A category was introduced
         CategoryCreated(CategoryId),
@@ -577,11 +576,7 @@
         ThreadCreated(ThreadId),
 
         /// A thread with given id was moderated.
-<<<<<<< HEAD
-        ThreadModerated(ThreadId, Hash),
-=======
         ThreadModerated(ThreadId, Vec<u8>),
->>>>>>> e7fa4c1f
 
         /// A thread with given id was moderated.
         ThreadTitleUpdated(ThreadId),
@@ -596,11 +591,7 @@
         PostAdded(PostId),
 
         /// Post with givne id was moderated.
-<<<<<<< HEAD
-        PostModerated(PostId, Hash),
-=======
         PostModerated(PostId, Vec<u8>),
->>>>>>> e7fa4c1f
 
         /// Post with given id had its text updated.
         /// The second argument reflects the number of total edits when the text update occurs.
@@ -886,22 +877,11 @@
             // Ensure moderator is allowed to moderate post
             Self::ensure_can_moderate_thread(origin, &moderator_id, &category_id, &thread_id)?;
 
-<<<<<<< HEAD
-            // Calculate rationale's hash
-            let rationale_hash = T::calculate_hash(rationale.as_slice());
-
-            // Delete thread
-            <ThreadById<T>>::remove(category_id, thread_id);
-
-            // Generate event
-            Self::deposit_event(RawEvent::ThreadModerated(thread_id, rationale_hash));
-=======
             // Delete thread
             Self::delete_thread_inner(category_id, thread_id);
 
             // Generate event
             Self::deposit_event(RawEvent::ThreadModerated(thread_id, rationale));
->>>>>>> e7fa4c1f
 
             Ok(())
         }
@@ -984,22 +964,12 @@
 
             // Ensure moderator is allowed to moderate post
             Self::ensure_can_moderate_post(origin, &moderator_id, &category_id, &thread_id, &post_id)?;
-<<<<<<< HEAD
-
-            // Calculate rationale's hash
-            let rationale_hash = T::calculate_hash(rationale.as_slice());
-=======
->>>>>>> e7fa4c1f
 
             // Delete post
             <PostById<T>>::remove(thread_id, post_id);
 
             // Generate event
-<<<<<<< HEAD
-            Self::deposit_event(RawEvent::PostModerated(post_id, rationale_hash));
-=======
             Self::deposit_event(RawEvent::PostModerated(post_id, rationale));
->>>>>>> e7fa4c1f
 
             Ok(())
         }
