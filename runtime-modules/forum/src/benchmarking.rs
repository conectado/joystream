#![cfg(feature = "runtime-benchmarks")]
use super::*;
use balances::Module as Balances;
use core::convert::TryInto;
use frame_benchmarking::{account, benchmarks};
use frame_support::storage::StorageMap;
use frame_support::traits::Currency;
use frame_system::Module as System;
use frame_system::{EventRecord, RawOrigin};
use membership::Module as Membership;
use sp_runtime::traits::Bounded;
use sp_std::collections::btree_set::BTreeSet;
use working_group::{
    ApplicationById, ApplicationId, ApplyOnOpeningParameters, OpeningById, OpeningId, OpeningType,
    StakeParameters, StakePolicy, WorkerById,
};

// We create this trait because we need to be compatible with the runtime
// in the mock for tests. In that case we need to be able to have `membership_id == account_id`
// We can't create an account from an `u32` or from a memberhsip_dd,
// so this trait allows us to get an account id from an u32, in the case of `64` which is what
// the mock use we get the parameter as a return.
// In the case of `AccountId32` we use the method provided by `frame_benchmarking` to get an
// AccountId.
pub trait CreateAccountId {
    fn create_account_id(id: u32) -> Self;
}

impl CreateAccountId for u128 {
    fn create_account_id(id: u32) -> Self {
        id.into()
    }
}

impl CreateAccountId for sp_core::crypto::AccountId32 {
    fn create_account_id(id: u32) -> Self {
        account::<Self>("default", id, SEED)
    }
}

// The forum working group instance alias.
pub type ForumWorkingGroupInstance = working_group::Instance1;

// Alias for forum working group
type ForumGroup<T> = working_group::Module<T, ForumWorkingGroupInstance>;

/// Balance alias for `balances` module.
pub type BalanceOf<T> = <T as balances::Trait>::Balance;

const SEED: u32 = 0;
const MAX_BYTES: u32 = 16384;
const MAX_POSTS: u32 = 500;
const MAX_THREADS: u32 = 500;

fn get_byte(num: u32, byte_number: u8) -> u8 {
    ((num & (0xff << (8 * byte_number))) >> 8 * byte_number) as u8
}

fn assert_last_event<T: Trait>(generic_event: <T as Trait>::Event) {
    let events = System::<T>::events();
    let system_event: <T as frame_system::Trait>::Event = generic_event.into();
    // compare to the last event record
    let EventRecord { event, .. } = &events[events.len() - 1];
    assert_eq!(event, &system_event);
}

fn member_funded_account<T: Trait + membership::Trait + balances::Trait>(
    id: u32,
) -> (T::AccountId, T::MemberId)
where
    T::AccountId: CreateAccountId,
{
    let account_id = T::AccountId::create_account_id(id);
    let handle = handle_from_id::<T>(id);

    let _ = Balances::<T>::make_free_balance_be(&account_id, BalanceOf::<T>::max_value());

    let params = membership::BuyMembershipParameters {
        root_account: account_id.clone(),
        controller_account: account_id.clone(),
        handle: Some(handle),
        metadata: Vec::new(),
        referrer_id: None,
    };

    Membership::<T>::buy_membership(RawOrigin::Signed(account_id.clone()).into(), params).unwrap();

    let _ = Balances::<T>::make_free_balance_be(&account_id, BalanceOf::<T>::max_value());

    let member_id = T::MemberId::from(id.try_into().unwrap());
    Membership::<T>::add_staking_account_candidate(
        RawOrigin::Signed(account_id.clone()).into(),
        member_id.clone(),
    )
    .unwrap();
    Membership::<T>::confirm_staking_account(
        RawOrigin::Signed(account_id.clone()).into(),
        member_id.clone(),
        account_id.clone(),
    )
    .unwrap();

    (account_id, member_id)
}

// Method to generate a distintic valid handle
// for a membership. For each index.
fn handle_from_id<T: membership::Trait>(id: u32) -> Vec<u8> {
    let min_handle_length = 1;

    let mut handle = vec![];

    for i in 0..4 {
        handle.push(get_byte(id, i));
    }

    while handle.len() < (min_handle_length as usize) {
        handle.push(0u8);
    }

    handle
}

fn insert_a_leader<
    T: Trait + membership::Trait + working_group::Trait<ForumWorkingGroupInstance> + balances::Trait,
>(
    id: u64,
) -> T::AccountId
where
    T::AccountId: CreateAccountId,
{
    let (caller_id, member_id) = member_funded_account::<T>(id as u32);

    let (opening_id, application_id) = add_and_apply_opening::<T>(
        &T::Origin::from(RawOrigin::Root),
        &caller_id,
        &member_id,
        &OpeningType::Leader,
    );

    let mut successful_application_ids = BTreeSet::<ApplicationId>::new();
    successful_application_ids.insert(application_id);
    ForumGroup::<T>::fill_opening(
        RawOrigin::Root.into(),
        opening_id,
        successful_application_ids,
    )
    .unwrap();

    let actor_id = <T as common::Trait>::ActorId::from(id.try_into().unwrap());
    assert!(WorkerById::<T, ForumWorkingGroupInstance>::contains_key(
        actor_id
    ));

    caller_id
}

fn insert_a_worker<
    T: Trait + membership::Trait + working_group::Trait<ForumWorkingGroupInstance> + balances::Trait,
>(
    leader_account_id: T::AccountId,
    id: u64,
) -> T::AccountId
where
    T::AccountId: CreateAccountId,
{
    let (caller_id, member_id) = member_funded_account::<T>(id as u32);

    let leader_origin = RawOrigin::Signed(leader_account_id);

    let (opening_id, application_id) = add_and_apply_opening::<T>(
        &T::Origin::from(leader_origin.clone()),
        &caller_id,
        &member_id,
        &OpeningType::Regular,
    );

    let mut successful_application_ids = BTreeSet::<ApplicationId>::new();
    successful_application_ids.insert(application_id);
    ForumGroup::<T>::fill_opening(
        leader_origin.clone().into(),
        opening_id,
        successful_application_ids,
    )
    .unwrap();

    let actor_id = <T as common::Trait>::ActorId::from(id.try_into().unwrap());
    assert!(WorkerById::<T, ForumWorkingGroupInstance>::contains_key(
        actor_id
    ));

    caller_id
}

fn add_and_apply_opening<T: Trait + working_group::Trait<ForumWorkingGroupInstance>>(
    add_opening_origin: &T::Origin,
    applicant_account_id: &T::AccountId,
    applicant_member_id: &T::MemberId,
    job_opening_type: &OpeningType,
) -> (OpeningId, ApplicationId) {
    let opening_id = add_opening_helper::<T>(add_opening_origin, job_opening_type);

    let application_id =
        apply_on_opening_helper::<T>(applicant_account_id, applicant_member_id, &opening_id);

    (opening_id, application_id)
}

fn add_opening_helper<T: Trait + working_group::Trait<ForumWorkingGroupInstance>>(
    add_opening_origin: &T::Origin,
    job_opening_type: &OpeningType,
) -> OpeningId {
    ForumGroup::<T>::add_opening(
        add_opening_origin.clone(),
        vec![],
        *job_opening_type,
        StakePolicy {
            stake_amount:
                <T as working_group::Trait<ForumWorkingGroupInstance>>::MinimumApplicationStake::get(
                ),
            leaving_unstaking_period: <T as
                working_group::Trait<ForumWorkingGroupInstance>>::MinUnstakingPeriodLimit::get() + One::one(),
        },
        Some(One::one()),
    )
    .unwrap();

    let opening_id = ForumGroup::<T>::next_opening_id() - 1;

    assert!(
        OpeningById::<T, ForumWorkingGroupInstance>::contains_key(opening_id),
        "Opening not added"
    );

    opening_id
}

fn apply_on_opening_helper<T: Trait + working_group::Trait<ForumWorkingGroupInstance>>(
    applicant_account_id: &T::AccountId,
    applicant_member_id: &T::MemberId,
    opening_id: &OpeningId,
) -> ApplicationId {
    ForumGroup::<T>::apply_on_opening(
        RawOrigin::Signed((*applicant_account_id).clone()).into(),
        ApplyOnOpeningParameters::<T> {
            member_id: *applicant_member_id,
            opening_id: *opening_id,
            role_account_id: applicant_account_id.clone(),
            reward_account_id: applicant_account_id.clone(),
            description: vec![],
            stake_parameters: StakeParameters {
<<<<<<< HEAD
                stake: <T as working_group::Trait<ForumWorkingGroupInstance>>::MinimumStakeForOpening::get(),
                staking_account_id: applicant_account_id.clone()
=======
                stake: <T as working_group::Trait<ForumWorkingGroupInstance>>::MinimumApplicationStake::get(),
                staking_account_id: applicant_id.clone()
>>>>>>> dd37cacd
            },
        },
    )
    .unwrap();

    let application_id = ForumGroup::<T>::next_application_id() - 1;

    assert!(
        ApplicationById::<T, ForumWorkingGroupInstance>::contains_key(application_id),
        "Application not added"
    );

    application_id
}

fn create_new_category<T: Trait>(
    account_id: T::AccountId,
    parent_category_id: Option<T::CategoryId>,
    title: Vec<u8>,
    description: Vec<u8>,
) -> T::CategoryId {
    let category_id = Module::<T>::next_category_id();

    Module::<T>::create_category(
        RawOrigin::Signed(account_id).into(),
        parent_category_id,
        title,
        description,
    )
    .unwrap();

    assert!(<CategoryById<T>>::contains_key(category_id));
    category_id
}

fn create_new_thread<T: Trait>(
    account_id: T::AccountId,
    forum_user_id: crate::ForumUserId<T>,
    category_id: T::CategoryId,
    title: Vec<u8>,
    text: Vec<u8>,
    poll: Option<Poll<T::Moment, T::Hash>>,
) -> T::ThreadId {
    Module::<T>::create_thread(
        RawOrigin::Signed(account_id).into(),
        forum_user_id,
        category_id,
        title,
        text,
        poll,
    )
    .unwrap();
    Module::<T>::next_thread_id() - T::ThreadId::one()
}

fn add_thread_post<T: Trait>(
    account_id: T::AccountId,
    forum_user_id: crate::ForumUserId<T>,
    category_id: T::CategoryId,
    thread_id: T::ThreadId,
    text: Vec<u8>,
) -> T::PostId {
    Module::<T>::add_post(
        RawOrigin::Signed(account_id).into(),
        forum_user_id,
        category_id,
        thread_id,
        text,
        true,
    )
    .unwrap();
    Module::<T>::next_post_id() - T::PostId::one()
}

pub fn good_poll_alternative_text() -> Vec<u8> {
    b"poll alternative".to_vec()
}

pub fn good_poll_description() -> Vec<u8> {
    b"poll description".to_vec()
}

pub fn generate_poll<T: Trait>(
    expiration_diff: T::Moment,
    alternatives_number: u32,
) -> Poll<T::Moment, T::Hash> {
    Poll {
        description_hash: T::calculate_hash(good_poll_description().as_slice()),
        end_time: pallet_timestamp::Module::<T>::now() + expiration_diff,
        poll_alternatives: {
            let mut alternatives = vec![];
            for _ in 0..alternatives_number {
                alternatives.push(PollAlternative {
                    alternative_text_hash: T::calculate_hash(
                        good_poll_alternative_text().as_slice(),
                    ),
                    vote_count: 0,
                });
            }
            alternatives
        },
    }
}

/// Generates categories tree
pub fn generate_categories_tree<T: Trait>(
    caller_id: T::AccountId,
    category_depth: u32,
    moderator_id: Option<ModeratorId<T>>,
) -> (T::CategoryId, Option<T::CategoryId>) {
    let mut parent_category_id = None;
    let mut category_id = T::CategoryId::default();

    let categories_counter_before_tree_construction = <Module<T>>::category_counter();

    let text = vec![0u8].repeat(MAX_BYTES as usize);

    for n in 0..category_depth {
        if n > 1 {
            parent_category_id = Some((n as u64).into());
        }

        category_id = create_new_category::<T>(
            caller_id.clone(),
            parent_category_id,
            text.clone(),
            text.clone(),
        );

        match moderator_id {
            Some(moderator_id) => {
                // Set up category membership of moderator.
                Module::<T>::update_category_membership_of_moderator(
                    RawOrigin::Signed(caller_id.clone()).into(),
                    moderator_id,
                    category_id,
                    true,
                )
                .unwrap();
            }
            _ => (),
        };
    }

    assert_eq!(
        categories_counter_before_tree_construction + (category_depth as u64).into(),
        <Module<T>>::category_counter()
    );

    (category_id, parent_category_id)
}

benchmarks! {
    where_clause { where
        T: balances::Trait,
        T: membership::Trait,
        T: working_group::Trait<ForumWorkingGroupInstance> ,
        T::AccountId: CreateAccountId
    }

    _{  }

    create_category{
        let lead_id = 0;

        let caller_id =
            insert_a_leader::<T>(lead_id);

        let i in 1 .. (T::MaxCategoryDepth::get() + 1) as u32;

        let j in 0 .. MAX_BYTES;

        let k in 0 .. MAX_BYTES;

        let title = vec![0u8].repeat(j as usize);

        let description = vec![0u8].repeat(k as usize);

        // Generate categories tree
        let (_, parent_category_id) = generate_categories_tree::<T>(caller_id.clone(), i, None);

        let parent_category = if let Some(parent_category_id) = parent_category_id {
            Some(Module::<T>::category_by_id(parent_category_id))
        } else {
            None
        };

        let category_counter = <Module<T>>::category_counter();

    }: _ (RawOrigin::Signed(caller_id), parent_category_id, title.clone(), description.clone())
    verify {

            let new_category = Category {
                title_hash: T::calculate_hash(title.as_slice()),
                description_hash: T::calculate_hash(description.as_slice()),
                archived: false,
                num_direct_subcategories: 0,
                num_direct_threads: 0,
                num_direct_moderators: 0,
                parent_category_id,
                sticky_thread_ids: vec![],
            };

            let category_id = Module::<T>::next_category_id() - T::CategoryId::one();
            assert_eq!(Module::<T>::category_by_id(category_id), new_category);
            assert_eq!(<Module<T>>::category_counter(), category_counter + T::CategoryId::one());

            if let (Some(parent_category), Some(parent_category_id)) = (parent_category, parent_category_id) {
                assert_eq!(
                    Module::<T>::category_by_id(parent_category_id).num_direct_subcategories,
                    parent_category.num_direct_subcategories + 1
                );
            }
            assert_last_event::<T>(
                RawEvent::CategoryCreated(
                    category_id,
                    parent_category_id,
                    title,
                    description
                ).into()
            );
    }

    update_category_membership_of_moderator_new{
        let moderator_id = 0;

        let caller_id =
            insert_a_leader::<T>(moderator_id);

        let text = vec![0u8].repeat(MAX_BYTES as usize);

        // Create category
        let category_id = create_new_category::<T>(caller_id.clone(), None, text.clone(), text.clone());

        let new_value_flag = true;

    }: update_category_membership_of_moderator(
        RawOrigin::Signed(caller_id), ModeratorId::<T>::from((moderator_id).try_into().unwrap()), category_id, new_value_flag
    )
    verify {
        let num_direct_moderators = 1;

        let new_category = Category {
            title_hash: T::calculate_hash(text.as_slice()),
            description_hash: T::calculate_hash(text.as_slice()),
            archived: false,
            num_direct_subcategories: 0,
            num_direct_threads: 0,
            num_direct_moderators,
            parent_category_id: None,
            sticky_thread_ids: vec![],
        };

        assert_eq!(Module::<T>::category_by_id(category_id), new_category);
        assert!(<CategoryByModerator<T>>::contains_key(category_id, ModeratorId::<T>::from((moderator_id).try_into().unwrap())));

        assert_last_event::<T>(
            RawEvent::CategoryMembershipOfModeratorUpdated(
                ModeratorId::<T>::from((moderator_id).try_into().unwrap()), category_id, new_value_flag
            ).into()
        );

    }

    update_category_membership_of_moderator_old{
        let moderator_id = 0;

        let caller_id =
            insert_a_leader::<T>(moderator_id);

        let text = vec![0u8].repeat(MAX_BYTES as usize);

        // Create category
        let category_id = create_new_category::<T>(caller_id.clone(), None, text.clone(), text.clone());

        // Set up category membership of moderator.
        Module::<T>::update_category_membership_of_moderator(
            RawOrigin::Signed(caller_id.clone()).into(), ModeratorId::<T>::from((moderator_id).try_into().unwrap()), category_id, true
        ).unwrap();

        let new_value_flag = false;

    }: update_category_membership_of_moderator(
        RawOrigin::Signed(caller_id), ModeratorId::<T>::from((moderator_id).try_into().unwrap()), category_id, new_value_flag
    )
    verify {
        let num_direct_moderators = 0;

        let new_category = Category {
            title_hash: T::calculate_hash(text.as_slice()),
            description_hash: T::calculate_hash(text.as_slice()),
            archived: false,
            num_direct_subcategories: 0,
            num_direct_threads: 0,
            num_direct_moderators,
            parent_category_id: None,
            sticky_thread_ids: vec![],
        };

        assert_eq!(Module::<T>::category_by_id(category_id), new_category);
        assert!(!<CategoryByModerator<T>>::contains_key(category_id, ModeratorId::<T>::from((moderator_id).try_into().unwrap())));

        assert_last_event::<T>(
            RawEvent::CategoryMembershipOfModeratorUpdated(
                ModeratorId::<T>::from((moderator_id).try_into().unwrap()), category_id, new_value_flag
            ).into()
        );
    }

    update_category_archival_status_lead{
        let lead_id = 0;

        let caller_id =
            insert_a_leader::<T>(lead_id);

        let i in 1 .. (T::MaxCategoryDepth::get() + 1) as u32;

        let new_archival_status = true;

        // Generate categories tree
        let (category_id, parent_category_id) = generate_categories_tree::<T>(caller_id.clone(), i, None);


    }: update_category_archival_status(RawOrigin::Signed(caller_id), PrivilegedActor::Lead, category_id, new_archival_status)
    verify {
        let text = vec![0u8].repeat(MAX_BYTES as usize);

        let new_category = Category {
            title_hash: T::calculate_hash(text.as_slice()),
            description_hash: T::calculate_hash(text.as_slice()),
            archived: new_archival_status,
            num_direct_subcategories: 0,
            num_direct_threads: 0,
            num_direct_moderators: 0,
            parent_category_id,
            sticky_thread_ids: vec![],
        };

        assert_eq!(Module::<T>::category_by_id(category_id), new_category);
        assert_last_event::<T>(
            RawEvent::CategoryUpdated(
                category_id,
                new_archival_status,
                PrivilegedActor::Lead
            ).into()
        );
    }

    update_category_archival_status_moderator{
        let moderator_id = 0;

        let caller_id =
            insert_a_leader::<T>(moderator_id);

        let i in 1 .. (T::MaxCategoryDepth::get() + 1) as u32;

        let new_archival_status = true;

        // Generate categories tree
        let (category_id, parent_category_id) = generate_categories_tree::<T>(caller_id.clone(), i, None);

        let moderator_id = ModeratorId::<T>::from(moderator_id.try_into().unwrap());

        // Set up category membership of moderator.
        Module::<T>::update_category_membership_of_moderator(
            RawOrigin::Signed(caller_id.clone()).into(), moderator_id, category_id, true
        ).unwrap();

    }: update_category_archival_status(RawOrigin::Signed(caller_id), PrivilegedActor::Moderator(moderator_id), category_id, new_archival_status)
    verify {
        let text = vec![0u8].repeat(MAX_BYTES as usize);

        let new_category = Category {
            title_hash: T::calculate_hash(text.as_slice()),
            description_hash: T::calculate_hash(text.as_slice()),
            archived: new_archival_status,
            num_direct_subcategories: 0,
            num_direct_threads: 0,
            num_direct_moderators: 1,
            parent_category_id,
            sticky_thread_ids: vec![],
        };

        assert_eq!(Module::<T>::category_by_id(category_id), new_category);
        assert_last_event::<T>(
            RawEvent::CategoryUpdated(
                category_id,
                new_archival_status,
                PrivilegedActor::Moderator(moderator_id)
            ).into()
        );
    }

    delete_category_lead {

        let lead_id = 0;

        let caller_id =
            insert_a_leader::<T>(lead_id);

        let i in 1 .. (T::MaxCategoryDepth::get() + 1) as u32;

        // Generate categories tree
        let (category_id, parent_category_id) = generate_categories_tree::<T>(caller_id.clone(), i, None);

        let category_counter = <Module<T>>::category_counter();

    }: delete_category(RawOrigin::Signed(caller_id), PrivilegedActor::Lead, category_id)
    verify {
        let text = vec![0u8].repeat(MAX_BYTES as usize);

        let new_category: Category<T::CategoryId, T::ThreadId, <T as frame_system::Trait>::Hash> = Category {
            title_hash: T::calculate_hash(text.as_slice()),
            description_hash: T::calculate_hash(text.as_slice()),
            archived: false,
            num_direct_subcategories: 0,
            num_direct_threads: 0,
            num_direct_moderators: 0,
            parent_category_id: None,
            sticky_thread_ids: vec![],
        };

        if let Some(parent_category_id) = parent_category_id {
            // Ensure number of direct subcategories for parent category decremented successfully
            assert_eq!(Module::<T>::category_by_id(parent_category_id).num_direct_subcategories, 0);
        }

        assert_eq!(<Module<T>>::category_counter(), category_counter - T::CategoryId::one());

        // Ensure category removed successfully
        assert!(!<CategoryById<T>>::contains_key(category_id));

        assert_last_event::<T>(
            RawEvent::CategoryDeleted(category_id, PrivilegedActor::Lead).into()
        );
    }

    delete_category_moderator {

        let lead_id = 0;

        let caller_id =
            insert_a_leader::<T>(lead_id);

        let i in 3 .. (T::MaxCategoryDepth::get() + 1) as u32;

        let moderator_id = ModeratorId::<T>::from(lead_id.try_into().unwrap());

        // Generate categories tree
        let (category_id, parent_category_id) = generate_categories_tree::<T>(caller_id.clone(), i, Some(moderator_id));

        let category_counter = <Module<T>>::category_counter();

    }: delete_category(RawOrigin::Signed(caller_id), PrivilegedActor::Moderator(moderator_id), category_id)
    verify {
        let text = vec![0u8].repeat(MAX_BYTES as usize);

        let new_category: Category<T::CategoryId, T::ThreadId, <T as frame_system::Trait>::Hash> = Category {
            title_hash: T::calculate_hash(text.as_slice()),
            description_hash: T::calculate_hash(text.as_slice()),
            archived: false,
            num_direct_subcategories: 0,
            num_direct_threads: 0,
            num_direct_moderators: 1,
            parent_category_id: None,
            sticky_thread_ids: vec![],
        };

        if let Some(parent_category_id) = parent_category_id {
            // Ensure number of direct subcategories for parent category decremented successfully
            assert_eq!(Module::<T>::category_by_id(parent_category_id).num_direct_subcategories, 0);
        }

        assert_eq!(<Module<T>>::category_counter(), category_counter - T::CategoryId::one());

        // Ensure category removed successfully
        assert!(!<CategoryById<T>>::contains_key(category_id));

        assert_last_event::<T>(
            RawEvent::CategoryDeleted(category_id, PrivilegedActor::Moderator(moderator_id)).into()
        );
    }

    create_thread {
        let forum_user_id = 0;
        let caller_id =
            insert_a_leader::<T>(forum_user_id);

        let i in 1 .. (T::MaxCategoryDepth::get() + 1) as u32;

        let j in 0 .. MAX_BYTES;

        let k in 0 .. MAX_BYTES;

        let z in 1 .. (<<<T as Trait>::MapLimits as StorageLimits>::MaxPollAlternativesNumber>::get() - 1) as u32;

        // Generate categories tree
        let (category_id, _) = generate_categories_tree::<T>(caller_id.clone(), i, None);
        let mut category = Module::<T>::category_by_id(category_id);

        let title = vec![0u8].repeat(j as usize);

        let text = vec![0u8].repeat(k as usize);

        let expiration_diff = 10.into();

        let poll = if z == 1 {
            None
        } else {
            // min number of poll alternatives is set to 2
            Some(generate_poll::<T>(expiration_diff, z))
        };

        let next_thread_id = Module::<T>::next_thread_id();
        let next_post_id = Module::<T>::next_post_id();
        let initial_balance = Balances::<T>::usable_balance(&caller_id);

    }: _ (RawOrigin::Signed(caller_id.clone()), forum_user_id.saturated_into(), category_id, title.clone(), text.clone(), poll.clone())
    verify {

        assert_eq!(
            Balances::<T>::usable_balance(&caller_id),
            initial_balance - T::ThreadDeposit::get() - T::PostDeposit::get(),
        );

        // Ensure category num_direct_threads updated successfully.
        category.num_direct_threads+=1;
        assert_eq!(Module::<T>::category_by_id(category_id), category);

        // Ensure initial post added successfully
        let new_post = Post {
            text_hash: T::calculate_hash(&text),
            author_id: forum_user_id.saturated_into(),
            thread_id: next_thread_id,
            last_edited: System::<T>::block_number(),
            cleanup_pay_off: T::PostDeposit::get(),
        };

        // Ensure new thread created successfully
        let new_thread = Thread {
            category_id,
            title_hash: T::calculate_hash(&title),
            author_id: forum_user_id.saturated_into(),
            archived: false,
            poll: poll.clone(),
            cleanup_pay_off: T::ThreadDeposit::get(),
            number_of_posts: 1,
        };

        assert_eq!(Module::<T>::thread_by_id(category_id, next_thread_id), new_thread);
        assert_eq!(Module::<T>::next_thread_id(), next_thread_id + T::ThreadId::one());


        assert_eq!(
            Module::<T>::post_by_id(next_thread_id, next_post_id),
            new_post
        );

        assert_eq!(Module::<T>::next_post_id(), next_post_id + T::PostId::one());

        assert_last_event::<T>(
            RawEvent::ThreadCreated(
                next_thread_id,
                forum_user_id.saturated_into(),
                category_id,
                title,
                text,
                poll,
            ).into()
        );
    }

    edit_thread_title {
        let forum_user_id = 0;

        let caller_id =
            insert_a_leader::<T>(forum_user_id);

        let i in 1 .. (T::MaxCategoryDepth::get() + 1) as u32;

        let j in 0 .. MAX_BYTES;

        // Generate categories tree
        let (category_id, _) = generate_categories_tree::<T>(caller_id.clone(), i, None);

        // Create thread
        let thread_id = create_new_thread::<T>(
            caller_id.clone(), forum_user_id.saturated_into(), category_id,
            vec![1u8].repeat(MAX_BYTES as usize), vec![1u8].repeat(MAX_BYTES as usize), None
        );
        let mut thread = Module::<T>::thread_by_id(category_id, thread_id);

        let text = vec![0u8].repeat(j as usize);

    }: _ (RawOrigin::Signed(caller_id), forum_user_id.saturated_into(), category_id, thread_id, text.clone())
    verify {
        thread.title_hash = T::calculate_hash(&text);
        assert_eq!(Module::<T>::thread_by_id(category_id, thread_id), thread);

        assert_last_event::<T>(
            RawEvent::ThreadTitleUpdated(
                thread_id,
                forum_user_id.saturated_into(),
                category_id,
                text
            ).into()
        );
    }

    update_thread_archival_status_lead {
        let i in 1 .. (T::MaxCategoryDepth::get() + 1) as u32;

        let forum_user_id = 0;
        let caller_id =
            insert_a_leader::<T>(forum_user_id);
        let text = vec![1u8].repeat(MAX_BYTES as usize);

        // Generate categories tree
        let (category_id, _) = generate_categories_tree::<T>(caller_id.clone(), i, None);

        // Create thread
        let thread_id = create_new_thread::<T>(caller_id.clone(), forum_user_id.saturated_into(), category_id, text.clone(), text.clone(), None);
        let mut thread = Module::<T>::thread_by_id(category_id, thread_id);
        let new_archival_status = true;

    }: update_thread_archival_status(RawOrigin::Signed(caller_id), PrivilegedActor::Lead, category_id, thread_id, new_archival_status)
    verify {
        thread.archived = new_archival_status;

        assert_eq!(Module::<T>::thread_by_id(category_id, thread_id), thread);

        assert_last_event::<T>(
            RawEvent::ThreadUpdated(
                thread_id,
                new_archival_status,
                PrivilegedActor::Lead,
                category_id
            ).into()
        );
    }

    update_thread_archival_status_moderator {
        let i in 1 .. (T::MaxCategoryDepth::get() + 1) as u32;

        let forum_user_id = 0;
        let caller_id =
            insert_a_leader::<T>(forum_user_id);
        let text = vec![1u8].repeat(MAX_BYTES as usize);

        // Generate categories tree
        let (category_id, _) = generate_categories_tree::<T>(caller_id.clone(), i, None);

        // Create thread
        let thread_id = create_new_thread::<T>(caller_id.clone(), forum_user_id.saturated_into(), category_id, text.clone(), text.clone(), None);
        let mut thread = Module::<T>::thread_by_id(category_id, thread_id);
        let new_archival_status = true;

        let moderator_id = ModeratorId::<T>::from(forum_user_id.try_into().unwrap());

        // Set up category membership of moderator.
        Module::<T>::update_category_membership_of_moderator(
            RawOrigin::Signed(caller_id.clone()).into(),
            moderator_id,
            category_id,
            true,
        )
        .unwrap();

    }: update_thread_archival_status(RawOrigin::Signed(caller_id), PrivilegedActor::Moderator(moderator_id), category_id, thread_id, new_archival_status)
    verify {
        thread.archived = new_archival_status;

        assert_eq!(Module::<T>::thread_by_id(category_id, thread_id), thread);

        assert_last_event::<T>(
            RawEvent::ThreadUpdated(
                thread_id,
                new_archival_status,
                PrivilegedActor::Moderator(moderator_id),
                category_id
            ).into()
        );
    }

    delete_thread {
        let i in 1 .. (T::MaxCategoryDepth::get() + 1) as u32;

        let forum_user_id = 0;
        let caller_id =
            insert_a_leader::<T>(forum_user_id);

        // Generate categories tree
        let (category_id, _) = generate_categories_tree::<T>(caller_id.clone(), i, None);

        // Create thread
        let expiration_diff = 10.into();
        let poll = Some(
            generate_poll::<T>(expiration_diff, (<<<T as Trait>::MapLimits as StorageLimits>::MaxPollAlternativesNumber>::get() - 1) as u32)
        );
        let text = vec![1u8].repeat(MAX_BYTES as usize);

        let thread_id = create_new_thread::<T>(
            caller_id.clone(), forum_user_id.saturated_into(), category_id,
            text.clone(), text.clone(), poll
        );

        // Add poll voting.
        for idx in 1..(T::MaxWorkerNumberLimit::get() - 1) {
            let member_id = idx.into();
            let member_account_id = insert_a_worker::<T>(caller_id.clone(), member_id);

            Module::<T>::vote_on_poll(
                RawOrigin::Signed(member_account_id.clone()).into(),
                member_id.saturated_into(),
                category_id,
                thread_id,
                idx
            ).unwrap();
        }

        let mut category = Module::<T>::category_by_id(category_id);

        let initial_balance = Balances::<T>::usable_balance(&caller_id);
    }: _(
        RawOrigin::Signed(caller_id.clone()),
        forum_user_id.saturated_into(),
        category_id,
        thread_id
    )
    verify {

        // Ensure that balance is paid off
        assert_eq!(
            Balances::<T>::usable_balance(&caller_id),
            initial_balance +
<<<<<<< HEAD
            T::ThreadDeposit::get() +
            BalanceOf::<T>::from(
                max_posts_in_thread.try_into().unwrap()
            ) * T::PostDeposit::get()
        );

        // Ensure category num_direct_threads updated successfully.
        category.num_direct_threads-=1;
        assert_eq!(Module::<T>::category_by_id(category_id), category);

        // Ensure thread was successfully deleted
        assert!(!<ThreadById<T>>::contains_key(category_id, thread_id));
        assert_eq!(<PollVotes<T>>::iter_prefix_values(&thread_id).count(), 0);

        assert_last_event::<T>(
            RawEvent::ThreadDeleted(
                thread_id,
                PrivilegedActor::Lead,
                category_id
            ).into()
        );
    }

    delete_thread_moderator {
        let i in 1 .. (T::MaxCategoryDepth::get() + 1) as u32;

        let forum_user_id = 0;
        let caller_id =
            insert_a_leader::<T>(forum_user_id);

        // Generate categories tree
        let (category_id, _) = generate_categories_tree::<T>(caller_id.clone(), i, None);

        // Create thread
        let expiration_diff = 10.into();
        let poll = Some(
            generate_poll::<T>(expiration_diff, (<<<T as Trait>::MapLimits as StorageLimits>::MaxPollAlternativesNumber>::get() - 1) as u32)
        );
        let text = vec![1u8].repeat(MAX_BYTES as usize);

        let thread_id = create_new_thread::<T>(
            caller_id.clone(), forum_user_id.saturated_into(), category_id,
            text.clone(), text.clone(), poll
        );

        let moderator_id = ModeratorId::<T>::from(forum_user_id.try_into().unwrap());

        // Add poll voting.
        for idx in 1..(T::MaxWorkerNumberLimit::get() - 1) {
            let member_id = idx.into();
            let member_account_id = insert_a_worker::<T>(caller_id.clone(), member_id);

            Module::<T>::vote_on_poll(
                RawOrigin::Signed(member_account_id.clone()).into(),
                member_id.saturated_into(),
                category_id,
                thread_id,
                idx
            ).unwrap();
        }

        // Set up category membership of moderator.
        Module::<T>::update_category_membership_of_moderator(
            RawOrigin::Signed(caller_id.clone()).into(), moderator_id, category_id, true
        ).unwrap();

        let mut category = Module::<T>::category_by_id(category_id);

        let max_posts_in_thread =
            <<<T as Trait>::MapLimits as StorageLimits>::MaxPostsInThread>::get();

        for _ in 0..max_posts_in_thread - 1 {
            add_thread_post::<T>(caller_id.clone(), forum_user_id.saturated_into(), category_id, thread_id, text.clone());
        }

        let initial_balance = Balances::<T>::usable_balance(&caller_id);

    }: delete_thread(RawOrigin::Signed(caller_id.clone()), PrivilegedActor::Moderator(moderator_id), category_id, thread_id)
    verify {
        // Ensure that balance is paid off
        assert_eq!(
            Balances::<T>::usable_balance(&caller_id),
            initial_balance +
            T::ThreadDeposit::get() +
            BalanceOf::<T>::from(max_posts_in_thread.try_into().unwrap()) *
            T::PostDeposit::get()
=======
            T::ThreadDeposit::get()
>>>>>>> dd37cacd
        );

        // Ensure category num_direct_threads updated successfully.
        category.num_direct_threads-=1;
        assert_eq!(Module::<T>::category_by_id(category_id), category);

        // Ensure thread was successfully deleted
        assert!(!<ThreadById<T>>::contains_key(category_id, thread_id));
        assert_eq!(<PollVotes<T>>::iter_prefix_values(&thread_id).count(), 0);

        assert_last_event::<T>(
            RawEvent::ThreadDeleted(
                thread_id,
                forum_user_id.saturated_into(),
                category_id
            ).into()
        );
    }

    move_thread_to_category_lead {
        let i in 1 .. (T::MaxCategoryDepth::get() + 1) as u32;

        let forum_user_id = 0;
        let text = vec![1u8].repeat(MAX_BYTES as usize);

        let caller_id =
            insert_a_leader::<T>(forum_user_id);

        // If category depth is less or equal to one, create two separate categories
        let (category_id, new_category_id) = if i <= 2 {
            let category_id = create_new_category::<T>(
                caller_id.clone(),
                None,
                text.clone(),
                text.clone(),
            );

            let new_category_id = create_new_category::<T>(
                caller_id.clone(),
                None,
                text.clone(),
                text.clone(),
            );

            (category_id, new_category_id)
        } else {
            // Generate categories tree
            let (category_id, parent_category_id) = generate_categories_tree::<T>(caller_id.clone(), i, None);

            (category_id, parent_category_id.unwrap())
        };

        // Create thread
        let thread_id = create_new_thread::<T>(caller_id.clone(), forum_user_id.saturated_into(), category_id, text.clone(), text.clone(), None);
        let thread = Module::<T>::thread_by_id(category_id, thread_id);

        let mut category = Module::<T>::category_by_id(category_id);
        let mut new_category = Module::<T>::category_by_id(new_category_id);

    }: move_thread_to_category(RawOrigin::Signed(caller_id), PrivilegedActor::Lead, category_id, thread_id, new_category_id)
    verify {
        // Ensure thread was successfully moved to the new category
        category.num_direct_threads-=1;
        new_category.num_direct_threads+=1;

        assert_eq!(Module::<T>::category_by_id(category_id), category);
        assert_eq!(Module::<T>::category_by_id(new_category_id), new_category);

        assert!(!<ThreadById<T>>::contains_key(category_id, thread_id));
        assert_eq!(Module::<T>::thread_by_id(new_category_id, thread_id), thread);

        assert_last_event::<T>(
            RawEvent::ThreadMoved(
                thread_id,
                new_category_id,
                PrivilegedActor::Lead,
                category_id
            ).into()
        );
    }

    move_thread_to_category_moderator {
        let i in 1 .. (T::MaxCategoryDepth::get() + 1) as u32;

        let forum_user_id = 0;
        let text = vec![1u8].repeat(MAX_BYTES as usize);

        let caller_id =
            insert_a_leader::<T>(forum_user_id);

        // If category depth is less or equal to one, create two separate categories
        let (category_id, new_category_id) = if i <= 2 {
            let category_id = create_new_category::<T>(
                caller_id.clone(),
                None,
                text.clone(),
                text.clone(),
            );

            let new_category_id = create_new_category::<T>(
                caller_id.clone(),
                None,
                text.clone(),
                text.clone(),
            );

            (category_id, new_category_id)
        } else {
            // Generate categories tree
            let (category_id, parent_category_id) = generate_categories_tree::<T>(caller_id.clone(), i, None);

            (category_id, parent_category_id.unwrap())
        };

        // Create thread
        let thread_id = create_new_thread::<T>(caller_id.clone(), forum_user_id.saturated_into(), category_id, text.clone(), text.clone(), None);
        let thread = Module::<T>::thread_by_id(category_id, thread_id);

        let moderator_id = ModeratorId::<T>::from(forum_user_id.try_into().unwrap());

        // Set up categories membership of moderator.
        Module::<T>::update_category_membership_of_moderator(
            RawOrigin::Signed(caller_id.clone()).into(), moderator_id, category_id, true
        ).unwrap();

        // Set up categories membership of moderator.
        Module::<T>::update_category_membership_of_moderator(
            RawOrigin::Signed(caller_id.clone()).into(), moderator_id, new_category_id, true
        ).unwrap();

        let mut category = Module::<T>::category_by_id(category_id);
        let mut new_category = Module::<T>::category_by_id(new_category_id);

    }: move_thread_to_category(RawOrigin::Signed(caller_id), PrivilegedActor::Moderator(moderator_id), category_id, thread_id, new_category_id)
    verify {
        // Ensure thread was successfully moved to the new category
        category.num_direct_threads-=1;
        new_category.num_direct_threads+=1;

        assert_eq!(Module::<T>::category_by_id(category_id), category);
        assert_eq!(Module::<T>::category_by_id(new_category_id), new_category);

        assert!(!<ThreadById<T>>::contains_key(category_id, thread_id));
        assert_eq!(Module::<T>::thread_by_id(new_category_id, thread_id), thread);

        assert_last_event::<T>(
            RawEvent::ThreadMoved(
                thread_id,
                new_category_id,
                PrivilegedActor::Moderator(moderator_id),
                category_id
            ).into()
        );
    }

    vote_on_poll {

        let forum_user_id = 0;
        let caller_id =
            insert_a_leader::<T>(forum_user_id);

        let i in 1 .. (T::MaxCategoryDepth::get() + 1) as u32;

        let j in 2 .. (<<<T as Trait>::MapLimits as StorageLimits>::MaxPollAlternativesNumber>::get() - 1) as u32;

        // Generate categories tree
        let (category_id, _) = generate_categories_tree::<T>(caller_id.clone(), i, None);

        // Create thread
        let expiration_diff = 10.into();
        let poll = Some(generate_poll::<T>(expiration_diff, j));
        let text = vec![1u8].repeat(MAX_BYTES as usize);

        let thread_id = create_new_thread::<T>(
            caller_id.clone(), forum_user_id.saturated_into(), category_id,
            text.clone(), text.clone(), poll
        );

        let mut thread = Module::<T>::thread_by_id(category_id, thread_id);

    }: _ (RawOrigin::Signed(caller_id), forum_user_id.saturated_into(), category_id, thread_id, j - 1)
    verify {
        // Store new poll alternative statistics
        if let Some(ref mut poll) = thread.poll {
            let new_poll_alternatives: Vec<PollAlternative<T::Hash>> = poll.poll_alternatives.iter()
                .enumerate()
                .map(|(old_index, old_value)| if (j - 1) as usize == old_index
                    { PollAlternative {
                        alternative_text_hash: old_value.alternative_text_hash,
                        vote_count: old_value.vote_count + 1,
                    }
                    } else {
                        old_value.clone()
                    })
            .collect();

            poll.poll_alternatives = new_poll_alternatives;
        }

        assert_eq!(Module::<T>::thread_by_id(category_id, thread_id), thread);
        assert!(<PollVotes<T>>::get(thread_id, forum_user_id.saturated_into::<ForumUserId<T>>()));

        assert_last_event::<T>(
            RawEvent::VoteOnPoll(
                thread_id,
                j - 1,
                forum_user_id.saturated_into(),
                category_id
            ).into()
        );
    }

    moderate_thread_lead {
        let lead_id = 0;

        let caller_id =
            insert_a_leader::<T>(lead_id);

        let i in 1 .. (T::MaxCategoryDepth::get() + 1) as u32;

        let k in 0 .. MAX_BYTES;

        // Generate categories tree
        let (category_id, _) = generate_categories_tree::<T>(caller_id.clone(), i, None);

        // Create thread
        let expiration_diff = 10.into();
        let poll = Some(
            generate_poll::<T>(expiration_diff, (<<<T as Trait>::MapLimits as StorageLimits>::MaxPollAlternativesNumber>::get() - 1) as u32)
        );

        let text = vec![1u8].repeat(MAX_BYTES as usize);
        let thread_id = create_new_thread::<T>(
            caller_id.clone(), (lead_id as u64).saturated_into(), category_id,
            text.clone(), text.clone(), poll
        );

        let mut category = Module::<T>::category_by_id(category_id);

        let rationale = vec![0u8].repeat(k as usize);

    }: moderate_thread(RawOrigin::Signed(caller_id), PrivilegedActor::Lead, category_id, thread_id, rationale.clone())
    verify {
        // Thread balance was correctly slashed
        let thread_account_id = T::ModuleId::get().into_sub_account(thread_id);
        assert_eq!(
           Balances::<T>::free_balance(&thread_account_id),
           T::PostDeposit::get()
        );

        // Ensure category num_direct_threads updated successfully.
        category.num_direct_threads-=1;
        assert_eq!(Module::<T>::category_by_id(category_id), category);

        // Ensure thread was successfully deleted
        assert!(!<ThreadById<T>>::contains_key(category_id, thread_id));

        assert_last_event::<T>(
            RawEvent::ThreadModerated(
                thread_id,
                rationale,
                PrivilegedActor::Lead,
                category_id
            ).into()
        );
    }

    moderate_thread_moderator {
        let lead_id = 0;

        let caller_id =
            insert_a_leader::<T>(lead_id);

        let i in 1 .. (T::MaxCategoryDepth::get() + 1) as u32;


        let k in 0 .. MAX_BYTES;

        // Generate categories tree
        let (category_id, _) = generate_categories_tree::<T>(caller_id.clone(), i, None);

        // Create thread
        let expiration_diff = 10.into();
        let poll = Some(
            generate_poll::<T>(expiration_diff, (<<<T as Trait>::MapLimits as StorageLimits>::MaxPollAlternativesNumber>::get() - 1) as u32)
        );

        let text = vec![1u8].repeat(MAX_BYTES as usize);
        let thread_id = create_new_thread::<T>(
            caller_id.clone(), (lead_id as u64).saturated_into(), category_id,
            text.clone(), text.clone(), poll
        );

        let moderator_id = ModeratorId::<T>::from(lead_id.try_into().unwrap());

        // Set up category membership of moderator.
        Module::<T>::update_category_membership_of_moderator(
            RawOrigin::Signed(caller_id.clone()).into(), moderator_id, category_id, true
        ).unwrap();

        let mut category = Module::<T>::category_by_id(category_id);

        let rationale = vec![0u8].repeat(k as usize);

    }: moderate_thread(RawOrigin::Signed(caller_id), PrivilegedActor::Moderator(moderator_id), category_id, thread_id, rationale.clone())
    verify {
        // Thread balance was correctly slashed
        let thread_account_id = T::ModuleId::get().into_sub_account(thread_id);
        assert_eq!(
           Balances::<T>::free_balance(&thread_account_id),
           T::PostDeposit::get()
        );


        // Ensure category num_direct_threads updated successfully.
        category.num_direct_threads-=1;
        assert_eq!(Module::<T>::category_by_id(category_id), category);

        // Ensure thread was successfully deleted
        assert!(!<ThreadById<T>>::contains_key(category_id, thread_id));

        assert_last_event::<T>(
            RawEvent::ThreadModerated(
                thread_id,
                rationale,
                PrivilegedActor::Moderator(moderator_id),
                category_id
            ).into()
        );
    }

    add_post {

        let forum_user_id = 0;
        let caller_id =
            insert_a_leader::<T>(forum_user_id);

        let i in 1 .. (T::MaxCategoryDepth::get() + 1) as u32;

        let j in 0 .. MAX_BYTES;

        let text = vec![0u8].repeat(j as usize);

        // Generate categories tree
        let (category_id, _) = generate_categories_tree::<T>(caller_id.clone(), i, None);

        // Create thread
        let thread_id = create_new_thread::<T>(
            caller_id.clone(), forum_user_id.saturated_into(), category_id,
            vec![0u8].repeat(MAX_BYTES as usize), vec![0u8].repeat(MAX_BYTES as usize), None
        );

        let thread = Module::<T>::thread_by_id(category_id, thread_id);
        let post_id = Module::<T>::next_post_id();

        let initial_balance = Balances::<T>::usable_balance(&caller_id);
    }: _ (RawOrigin::Signed(caller_id.clone()), forum_user_id.saturated_into(), category_id, thread_id, text.clone(), true)
    verify {
        assert_eq!(
            Balances::<T>::usable_balance(&caller_id),
            initial_balance - T::PostDeposit::get()
        );

        // Ensure initial post added successfully
        let new_post = Post {
            text_hash: T::calculate_hash(&text),
            author_id: forum_user_id.saturated_into(),
            thread_id: thread_id,
            last_edited: System::<T>::block_number(),
            cleanup_pay_off: T::PostDeposit::get(),
        };

        assert_eq!(Module::<T>::post_by_id(thread_id, post_id), new_post);

        assert_eq!(Module::<T>::next_post_id(), post_id + T::PostId::one());

        assert_last_event::<T>(
            RawEvent::PostAdded(
                post_id,
                forum_user_id.saturated_into(),
                category_id,
                thread_id,
                text,
                true,
            ).into()
        );
    }

    react_post {

        let forum_user_id = 0;
        let caller_id =
            insert_a_leader::<T>(forum_user_id);

        let i in 1 .. (T::MaxCategoryDepth::get() + 1) as u32;

        // Generate categories tree
        let (category_id, _) = generate_categories_tree::<T>(caller_id.clone(), i, None);

        // Create thread
        let expiration_diff = 10.into();
        let poll = Some(
            generate_poll::<T>(expiration_diff, (<<<T as Trait>::MapLimits as StorageLimits>::MaxPollAlternativesNumber>::get() - 1) as u32)
        );
        let text = vec![1u8].repeat(MAX_BYTES as usize);

        let thread_id = create_new_thread::<T>(
            caller_id.clone(), forum_user_id.saturated_into(), category_id,
            text.clone(), text.clone(), poll
        );

        let post_id = add_thread_post::<T>(caller_id.clone(), forum_user_id.saturated_into(), category_id, thread_id, text.clone());

        let react = T::PostReactionId::one();

    }: _ (RawOrigin::Signed(caller_id), forum_user_id.saturated_into(), category_id, thread_id, post_id, react)
    verify {
        assert_last_event::<T>(
            RawEvent::PostReacted(
                forum_user_id.saturated_into(),
                post_id,
                react,
                category_id,
                thread_id
            ).into()
        );
    }

    edit_post_text {
        let forum_user_id = 0;
        let caller_id =
            insert_a_leader::<T>(forum_user_id);

        let i in 1 .. (T::MaxCategoryDepth::get() + 1) as u32;

        let j in 0 .. MAX_BYTES;

        // Generate categories tree
        let (category_id, _) = generate_categories_tree::<T>(caller_id.clone(), i, None);

        // Create thread
        let expiration_diff = 10.into();
        let poll = Some(
            generate_poll::<T>(expiration_diff, (<<<T as Trait>::MapLimits as StorageLimits>::MaxPollAlternativesNumber>::get() - 1) as u32)
        );
        let text = vec![1u8].repeat(MAX_BYTES as usize);

        let thread_id = create_new_thread::<T>(
            caller_id.clone(), forum_user_id.saturated_into(), category_id,
            text.clone(), text.clone(), poll
        );

        let post_id = add_thread_post::<T>(caller_id.clone(), forum_user_id.saturated_into(), category_id, thread_id, text.clone());

        let mut post = Module::<T>::post_by_id(thread_id, post_id);

        let new_text = vec![0u8].repeat(j as usize);

    }: _ (RawOrigin::Signed(caller_id), forum_user_id.saturated_into(), category_id, thread_id, post_id, new_text.clone())
    verify {

        // Ensure post text updated successfully.
        post.text_hash = T::calculate_hash(&new_text);
        post.last_edited = System::<T>::block_number();

        assert_eq!(
            Module::<T>::post_by_id(thread_id, post_id),
            post
        );

        assert_last_event::<T>(
            RawEvent::PostTextUpdated(
                post_id,
                forum_user_id.saturated_into(),
                category_id,
                thread_id,
                new_text
            ).into()
        );

    }

    moderate_post_lead {
        let forum_user_id = 0;
        let caller_id =
            insert_a_leader::<T>(forum_user_id);

        let i in 1 .. (T::MaxCategoryDepth::get() + 1) as u32;

        let j in 0 .. MAX_BYTES;

        // Generate categories tree
        let (category_id, _) = generate_categories_tree::<T>(caller_id.clone(), i, None);

        // Create thread
        let expiration_diff = 10.into();
        let poll = Some(
            generate_poll::<T>(expiration_diff, (<<<T as Trait>::MapLimits as StorageLimits>::MaxPollAlternativesNumber>::get() - 1) as u32)
        );
        let text = vec![1u8].repeat(MAX_BYTES as usize);

        let thread_id = create_new_thread::<T>(
            caller_id.clone(), forum_user_id.saturated_into(), category_id,
            text.clone(), text.clone(), poll
        );
        let post_id = add_thread_post::<T>(caller_id.clone(), forum_user_id.saturated_into(), category_id, thread_id, text.clone());

        let mut thread = Module::<T>::thread_by_id(category_id, thread_id);

        let rationale = vec![0u8].repeat(j as usize);

    }: moderate_post(RawOrigin::Signed(caller_id), PrivilegedActor::Lead, category_id, thread_id, post_id, rationale.clone())
    verify {
        thread.number_of_posts -= 1;
        assert_eq!(Module::<T>::thread_by_id(category_id, thread_id), thread);

        assert!(!<PostById<T>>::contains_key(thread_id, post_id));

        assert_last_event::<T>(
            RawEvent::PostModerated(
                post_id,
                rationale,
                PrivilegedActor::Lead,
                category_id,
                thread_id
            ).into()
        );
    }

    moderate_post_moderator {
        let forum_user_id = 0;
        let caller_id =
            insert_a_leader::<T>(forum_user_id);

        let i in 1 .. (T::MaxCategoryDepth::get() + 1) as u32;

        let j in 0 .. MAX_BYTES;

        // Generate categories tree
        let (category_id, _) = generate_categories_tree::<T>(caller_id.clone(), i, None);

        // Create thread
        let expiration_diff = 10.into();
        let poll = Some(
            generate_poll::<T>(expiration_diff, (<<<T as Trait>::MapLimits as StorageLimits>::MaxPollAlternativesNumber>::get() - 1) as u32)
        );
        let text = vec![1u8].repeat(MAX_BYTES as usize);

        let thread_id = create_new_thread::<T>(
            caller_id.clone(), forum_user_id.saturated_into(), category_id,
            text.clone(), text.clone(), poll
        );
        let post_id = add_thread_post::<T>(caller_id.clone(), forum_user_id.saturated_into(), category_id, thread_id, text.clone());

        let mut thread = Module::<T>::thread_by_id(category_id, thread_id);

        let moderator_id = ModeratorId::<T>::from(forum_user_id.try_into().unwrap());

        // Set up category membership of moderator.
        Module::<T>::update_category_membership_of_moderator(
            RawOrigin::Signed(caller_id.clone()).into(), moderator_id, category_id, true
        ).unwrap();

        let rationale = vec![0u8].repeat(j as usize);

    }: moderate_post(RawOrigin::Signed(caller_id), PrivilegedActor::Moderator(moderator_id), category_id, thread_id, post_id, rationale.clone())
    verify {
        thread.number_of_posts -= 1;
        assert_eq!(Module::<T>::thread_by_id(category_id, thread_id), thread);

        assert!(!<PostById<T>>::contains_key(thread_id, post_id));

        assert_last_event::<T>(
            RawEvent::PostModerated(
                post_id,
                rationale,
                PrivilegedActor::Moderator(moderator_id),
                category_id,
                thread_id
            ).into()
        );
    }

    delete_posts {
        let forum_user_id = 0;
        let caller_id =
            insert_a_worker::<T>(OpeningType::Leader, forum_user_id);

        let i in 1 .. (T::MaxCategoryDepth::get() + 1) as u32;

        let j in 0 .. MAX_BYTES;

        let k in 1 .. MAX_POSTS;

        // Generate categories tree
        let (category_id, _) = generate_categories_tree::<T>(caller_id.clone(), i, None);

        // Create thread
        let expiration_diff = 10.into();
        let poll = Some(
            generate_poll::<T>(expiration_diff, (<<<T as Trait>::MapLimits as StorageLimits>::MaxPollAlternativesNumber>::get() - 1) as u32)
        );
        let text = vec![1u8].repeat(MAX_BYTES as usize);

        let thread_id = create_new_thread::<T>(
            caller_id.clone(), forum_user_id.saturated_into(), category_id,
            text.clone(), text.clone(), poll
        );

        let mut posts = Vec::new();
        for _ in 0 .. k {
            posts.push((
                    category_id,
                    thread_id,
                    add_thread_post::<T>(
                        caller_id.clone(),
                        forum_user_id.saturated_into(),
                        category_id,
                        thread_id,
                        vec![0u8],
                    )
                )
            );
        }

        let post_id = add_thread_post::<T>(caller_id.clone(), forum_user_id.saturated_into(), category_id, thread_id, text.clone());

        let mut thread = Module::<T>::thread_by_id(category_id, thread_id);

        let moderator_id = ModeratorId::<T>::from(forum_user_id.try_into().unwrap());

        // Set up category membership of moderator.
        Module::<T>::update_category_membership_of_moderator(
            RawOrigin::Signed(caller_id.clone()).into(), moderator_id, category_id, true
        ).unwrap();

        let rationale = vec![0u8].repeat(j as usize);

    }: _(
        RawOrigin::Signed(caller_id),
        forum_user_id.saturated_into(),
        posts.clone(),
        rationale.clone()
    )
    verify {
        thread.number_of_posts -= k as u64;
        assert_eq!(Module::<T>::thread_by_id(category_id, thread_id), thread);

        for post in posts.clone() {
            assert!(!<PostById<T>>::contains_key(post.1, post.2));
        }

        assert_last_event::<T>(
            RawEvent::PostDeleted(
                rationale,
                forum_user_id.saturated_into(),
                posts,
            ).into()
        );
    }

    set_stickied_threads_lead {
        let forum_user_id = 0;
        let caller_id =
            insert_a_leader::<T>(forum_user_id);

        let i in 1 .. (T::MaxCategoryDepth::get() + 1) as u32;

        let j in 0 .. MAX_THREADS;

        // Generate categories tree
        let (category_id, parent_category_id) = generate_categories_tree::<T>(caller_id.clone(), i, None);

        // Create threads
        let expiration_diff = 10.into();
        let poll = Some(
            generate_poll::<T>(expiration_diff, (<<<T as Trait>::MapLimits as StorageLimits>::MaxPollAlternativesNumber>::get() - 1) as u32)
        );
        let text = vec![1u8].repeat(MAX_BYTES as usize);

        let stickied_ids: Vec<T::ThreadId> = (0..j)
            .into_iter()
            .map(|_| create_new_thread::<T>(
                caller_id.clone(), forum_user_id.saturated_into(), category_id,
                text.clone(), text.clone(), poll.clone()
            )).collect();

        let mut category =  Module::<T>::category_by_id(category_id);

    }: set_stickied_threads(RawOrigin::Signed(caller_id), PrivilegedActor::Lead, category_id, stickied_ids.clone())
    verify {
        // Ensure category stickied_ids updated successfully.
        category.sticky_thread_ids = stickied_ids;
        assert_eq!(Module::<T>::category_by_id(category_id), category);

        assert_last_event::<T>(
            RawEvent::CategoryStickyThreadUpdate(
                category_id,
                category.sticky_thread_ids,
                PrivilegedActor::Lead
            ).into()
        );
    }

    set_stickied_threads_moderator {
        let forum_user_id = 0;
        let caller_id =
            insert_a_leader::<T>(forum_user_id);

        let i in 1 .. (T::MaxCategoryDepth::get() + 1) as u32;

        let j in 0 .. MAX_THREADS;

        // Generate categories tree
        let (category_id, parent_category_id) = generate_categories_tree::<T>(caller_id.clone(), i, None);

        // Create threads
        let expiration_diff = 10.into();
        let poll = Some(
            generate_poll::<T>(expiration_diff, (<<<T as Trait>::MapLimits as StorageLimits>::MaxPollAlternativesNumber>::get() - 1) as u32)
        );
        let text = vec![1u8].repeat(MAX_BYTES as usize);

        let stickied_ids: Vec<T::ThreadId> = (0..j)
            .into_iter()
            .map(|_| create_new_thread::<T>(
                caller_id.clone(), forum_user_id.saturated_into(), category_id,
                text.clone(), text.clone(), poll.clone()
            )).collect();

        let moderator_id = ModeratorId::<T>::from(forum_user_id.try_into().unwrap());

        // Set up category membership of moderator.
        Module::<T>::update_category_membership_of_moderator(
            RawOrigin::Signed(caller_id.clone()).into(), moderator_id, category_id, true
        ).unwrap();

        let mut category =  Module::<T>::category_by_id(category_id);

    }: set_stickied_threads(RawOrigin::Signed(caller_id), PrivilegedActor::Moderator(moderator_id), category_id, stickied_ids.clone())
    verify {
        // Ensure category stickied_ids updated successfully.
        category.sticky_thread_ids = stickied_ids;
        assert_eq!(Module::<T>::category_by_id(category_id), category);

        assert_last_event::<T>(
            RawEvent::CategoryStickyThreadUpdate(
                category_id,
                category.sticky_thread_ids,
                PrivilegedActor::Moderator(moderator_id)
            ).into()
        );
    }
}

#[cfg(test)]
mod tests {
    use super::*;
    use crate::mock::*;
    use frame_support::assert_ok;

    #[test]
    fn test_create_category() {
        with_test_externalities(|| {
            assert_ok!(test_benchmark_create_category::<Runtime>());
        });
    }

    #[test]
    fn test_update_category_membership_of_moderator_new() {
        with_test_externalities(|| {
            assert_ok!(test_benchmark_update_category_membership_of_moderator_new::<Runtime>());
        });
    }

    #[test]
    fn test_update_category_membership_of_moderator_old() {
        with_test_externalities(|| {
            assert_ok!(test_benchmark_update_category_membership_of_moderator_old::<Runtime>());
        });
    }

    #[test]
    fn test_update_category_archival_status_lead() {
        with_test_externalities(|| {
            assert_ok!(test_benchmark_update_category_archival_status_lead::<Runtime>());
        });
    }

    #[test]
    fn test_update_category_archival_status_moderator() {
        with_test_externalities(|| {
            assert_ok!(test_benchmark_update_category_archival_status_moderator::<
                Runtime,
            >());
        });
    }

    #[test]
    fn test_delete_category_lead() {
        with_test_externalities(|| {
            assert_ok!(test_benchmark_delete_category_lead::<Runtime>());
        });
    }

    #[test]
    fn test_delete_category_moderator() {
        with_test_externalities(|| {
            assert_ok!(test_benchmark_delete_category_moderator::<Runtime>());
        });
    }

    #[test]
    fn test_create_thread() {
        with_test_externalities(|| {
            assert_ok!(test_benchmark_create_thread::<Runtime>());
        });
    }

    #[test]
    fn test_edit_thread_title() {
        with_test_externalities(|| {
            assert_ok!(test_benchmark_edit_thread_title::<Runtime>());
        });
    }

    #[test]
    fn test_update_thread_archival_status_lead() {
        with_test_externalities(|| {
            assert_ok!(test_benchmark_update_thread_archival_status_lead::<Runtime>());
        });
    }

    #[test]
    fn test_update_thread_archival_status_moderator() {
        with_test_externalities(|| {
            assert_ok!(test_benchmark_update_thread_archival_status_moderator::<
                Runtime,
            >());
        });
    }

    #[test]
    fn test_delete_thread() {
        with_test_externalities(|| {
            assert_ok!(test_benchmark_delete_thread::<Runtime>());
        });
    }

    #[test]
    fn test_move_thread_to_category_lead() {
        with_test_externalities(|| {
            assert_ok!(test_benchmark_move_thread_to_category_lead::<Runtime>());
        });
    }

    #[test]
    fn test_move_thread_to_category_moderator() {
        with_test_externalities(|| {
            assert_ok!(test_benchmark_move_thread_to_category_moderator::<Runtime>());
        });
    }

    #[test]
    fn test_vote_on_poll() {
        with_test_externalities(|| {
            assert_ok!(test_benchmark_vote_on_poll::<Runtime>());
        });
    }

    #[test]
    fn test_moderate_thread_lead() {
        with_test_externalities(|| {
            assert_ok!(test_benchmark_moderate_thread_lead::<Runtime>());
        });
    }

    #[test]
    fn test_moderate_thread_moderator() {
        with_test_externalities(|| {
            assert_ok!(test_benchmark_moderate_thread_moderator::<Runtime>());
        });
    }

    #[test]
    fn test_add_post() {
        with_test_externalities(|| {
            assert_ok!(test_benchmark_add_post::<Runtime>());
        });
    }

    #[test]
    fn test_react_post() {
        with_test_externalities(|| {
            assert_ok!(test_benchmark_react_post::<Runtime>());
        });
    }

    #[test]
    fn test_edit_post_text() {
        with_test_externalities(|| {
            assert_ok!(test_benchmark_edit_post_text::<Runtime>());
        });
    }

    #[test]
    fn test_moderate_post_lead() {
        with_test_externalities(|| {
            assert_ok!(test_benchmark_moderate_post_lead::<Runtime>());
        });
    }

    #[test]
    fn test_moderate_post_moderator() {
        with_test_externalities(|| {
            assert_ok!(test_benchmark_moderate_post_moderator::<Runtime>());
        });
    }

    #[test]
    fn test_set_stickied_threads_moderator() {
        with_test_externalities(|| {
            assert_ok!(test_benchmark_set_stickied_threads_moderator::<Runtime>());
        });
    }

    #[test]
    fn test_set_stickied_threads_lead() {
        with_test_externalities(|| {
            assert_ok!(test_benchmark_set_stickied_threads_lead::<Runtime>());
        });
    }

    #[test]
    fn test_delete_posts() {
        with_test_externalities(|| {
            assert_ok!(test_benchmark_delete_posts::<Runtime>());
        });
    }
}<|MERGE_RESOLUTION|>--- conflicted
+++ resolved
@@ -249,13 +249,8 @@
             reward_account_id: applicant_account_id.clone(),
             description: vec![],
             stake_parameters: StakeParameters {
-<<<<<<< HEAD
-                stake: <T as working_group::Trait<ForumWorkingGroupInstance>>::MinimumStakeForOpening::get(),
+                stake: <T as working_group::Trait<ForumWorkingGroupInstance>>::MinimumApplicationStake::get(),
                 staking_account_id: applicant_account_id.clone()
-=======
-                stake: <T as working_group::Trait<ForumWorkingGroupInstance>>::MinimumApplicationStake::get(),
-                staking_account_id: applicant_id.clone()
->>>>>>> dd37cacd
             },
         },
     )
@@ -942,6 +937,7 @@
 
     delete_thread {
         let i in 1 .. (T::MaxCategoryDepth::get() + 1) as u32;
+        let hide = false;
 
         let forum_user_id = 0;
         let caller_id =
@@ -983,7 +979,8 @@
         RawOrigin::Signed(caller_id.clone()),
         forum_user_id.saturated_into(),
         category_id,
-        thread_id
+        thread_id,
+        hide
     )
     verify {
 
@@ -991,11 +988,7 @@
         assert_eq!(
             Balances::<T>::usable_balance(&caller_id),
             initial_balance +
-<<<<<<< HEAD
-            T::ThreadDeposit::get() +
-            BalanceOf::<T>::from(
-                max_posts_in_thread.try_into().unwrap()
-            ) * T::PostDeposit::get()
+            T::ThreadDeposit::get()
         );
 
         // Ensure category num_direct_threads updated successfully.
@@ -1009,93 +1002,9 @@
         assert_last_event::<T>(
             RawEvent::ThreadDeleted(
                 thread_id,
-                PrivilegedActor::Lead,
-                category_id
-            ).into()
-        );
-    }
-
-    delete_thread_moderator {
-        let i in 1 .. (T::MaxCategoryDepth::get() + 1) as u32;
-
-        let forum_user_id = 0;
-        let caller_id =
-            insert_a_leader::<T>(forum_user_id);
-
-        // Generate categories tree
-        let (category_id, _) = generate_categories_tree::<T>(caller_id.clone(), i, None);
-
-        // Create thread
-        let expiration_diff = 10.into();
-        let poll = Some(
-            generate_poll::<T>(expiration_diff, (<<<T as Trait>::MapLimits as StorageLimits>::MaxPollAlternativesNumber>::get() - 1) as u32)
-        );
-        let text = vec![1u8].repeat(MAX_BYTES as usize);
-
-        let thread_id = create_new_thread::<T>(
-            caller_id.clone(), forum_user_id.saturated_into(), category_id,
-            text.clone(), text.clone(), poll
-        );
-
-        let moderator_id = ModeratorId::<T>::from(forum_user_id.try_into().unwrap());
-
-        // Add poll voting.
-        for idx in 1..(T::MaxWorkerNumberLimit::get() - 1) {
-            let member_id = idx.into();
-            let member_account_id = insert_a_worker::<T>(caller_id.clone(), member_id);
-
-            Module::<T>::vote_on_poll(
-                RawOrigin::Signed(member_account_id.clone()).into(),
-                member_id.saturated_into(),
+                forum_user_id.saturated_into(),
                 category_id,
-                thread_id,
-                idx
-            ).unwrap();
-        }
-
-        // Set up category membership of moderator.
-        Module::<T>::update_category_membership_of_moderator(
-            RawOrigin::Signed(caller_id.clone()).into(), moderator_id, category_id, true
-        ).unwrap();
-
-        let mut category = Module::<T>::category_by_id(category_id);
-
-        let max_posts_in_thread =
-            <<<T as Trait>::MapLimits as StorageLimits>::MaxPostsInThread>::get();
-
-        for _ in 0..max_posts_in_thread - 1 {
-            add_thread_post::<T>(caller_id.clone(), forum_user_id.saturated_into(), category_id, thread_id, text.clone());
-        }
-
-        let initial_balance = Balances::<T>::usable_balance(&caller_id);
-
-    }: delete_thread(RawOrigin::Signed(caller_id.clone()), PrivilegedActor::Moderator(moderator_id), category_id, thread_id)
-    verify {
-        // Ensure that balance is paid off
-        assert_eq!(
-            Balances::<T>::usable_balance(&caller_id),
-            initial_balance +
-            T::ThreadDeposit::get() +
-            BalanceOf::<T>::from(max_posts_in_thread.try_into().unwrap()) *
-            T::PostDeposit::get()
-=======
-            T::ThreadDeposit::get()
->>>>>>> dd37cacd
-        );
-
-        // Ensure category num_direct_threads updated successfully.
-        category.num_direct_threads-=1;
-        assert_eq!(Module::<T>::category_by_id(category_id), category);
-
-        // Ensure thread was successfully deleted
-        assert!(!<ThreadById<T>>::contains_key(category_id, thread_id));
-        assert_eq!(<PollVotes<T>>::iter_prefix_values(&thread_id).count(), 0);
-
-        assert_last_event::<T>(
-            RawEvent::ThreadDeleted(
-                thread_id,
-                forum_user_id.saturated_into(),
-                category_id
+                hide
             ).into()
         );
     }
@@ -1667,7 +1576,7 @@
     delete_posts {
         let forum_user_id = 0;
         let caller_id =
-            insert_a_worker::<T>(OpeningType::Leader, forum_user_id);
+            insert_a_leader::<T>(forum_user_id);
 
         let i in 1 .. (T::MaxCategoryDepth::get() + 1) as u32;
 
@@ -1689,7 +1598,7 @@
             caller_id.clone(), forum_user_id.saturated_into(), category_id,
             text.clone(), text.clone(), poll
         );
-
+        let hide = false;
         let mut posts = Vec::new();
         for _ in 0 .. k {
             posts.push((
@@ -1701,7 +1610,8 @@
                         category_id,
                         thread_id,
                         vec![0u8],
-                    )
+                    ),
+                    hide
                 )
             );
         }
