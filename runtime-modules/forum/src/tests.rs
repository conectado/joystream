--- conflicted
+++ resolved
@@ -88,51 +88,6 @@
 }
 
 #[test]
-<<<<<<< HEAD
-=======
-// test case for check if account id registered as moderator
-fn update_category_membership_of_moderator_account_id() {
-    let config = default_genesis_config();
-    let forum_lead = FORUM_LEAD_ORIGIN_ID;
-    let origin = OriginType::Signed(forum_lead);
-    build_test_externalities(default_genesis_config()).execute_with(|| {
-        let category_id = create_category_mock(
-            origin.clone(),
-            None,
-            good_category_title(),
-            good_category_description(),
-            Ok(()),
-        );
-        update_category_membership_of_moderator_mock(
-            origin.clone(),
-            NOT_REGISTER_MODERATOR_ID,
-            category_id,
-            true,
-            Err(ERROR_MODERATOR_ID_NOT_MATCH_ACCOUNT),
-        );
-    });
-
-    build_test_externalities(config).execute_with(|| {
-        let moderator_id = forum_lead;
-        let category_id = create_category_mock(
-            origin.clone(),
-            None,
-            good_category_title(),
-            good_category_description(),
-            Ok(()),
-        );
-        update_category_membership_of_moderator_mock(
-            origin,
-            moderator_id,
-            category_id,
-            true,
-            Ok(()),
-        );
-    });
-}
-
-#[test]
->>>>>>> c5e525ba
 // test case for check if origin is forum lead
 fn create_category_origin() {
     let origins = vec![FORUM_LEAD_ORIGIN, NOT_FORUM_LEAD_ORIGIN];
@@ -1003,65 +958,6 @@
 }
 
 #[test]
-<<<<<<< HEAD
-=======
-fn set_stickied_threads_wrong_category() {
-    let config = default_genesis_config();
-    let forum_lead = FORUM_LEAD_ORIGIN_ID;
-    let origin = OriginType::Signed(forum_lead);
-    build_test_externalities(config).execute_with(|| {
-        let moderator_id = forum_lead;
-        let category_id = create_category_mock(
-            origin.clone(),
-            None,
-            good_category_title(),
-            good_category_description(),
-            Ok(()),
-        );
-        update_category_membership_of_moderator_mock(
-            origin.clone(),
-            moderator_id,
-            category_id,
-            true,
-            Ok(()),
-        );
-        let _ = create_thread_mock(
-            origin.clone(),
-            forum_lead,
-            category_id,
-            good_thread_title(),
-            good_thread_text(),
-            None,
-            Ok(()),
-        );
-        let category_id_2 = create_category_mock(
-            origin.clone(),
-            None,
-            good_category_title(),
-            good_category_description(),
-            Ok(()),
-        );
-        let thread_id = create_thread_mock(
-            origin.clone(),
-            forum_lead,
-            category_id_2,
-            good_thread_title(),
-            good_thread_text(),
-            None,
-            Ok(()),
-        );
-        set_stickied_threads_mock(
-            origin,
-            moderator_id,
-            category_id,
-            vec![thread_id],
-            Err(ERROR_THREAD_WITH_WRONG_CATEGORY_ID),
-        );
-    });
-}
-
-#[test]
->>>>>>> c5e525ba
 fn test_migration_not_done() {
     let config = migration_not_done_config();
     let forum_lead = FORUM_LEAD_ORIGIN_ID;
