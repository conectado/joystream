--- conflicted
+++ resolved
@@ -1,10 +1,6 @@
 [package]
 name = 'substrate-forum-module'
-<<<<<<< HEAD
-version = '1.2.0'
-=======
 version = '1.2.1'
->>>>>>> 4eb10c32
 authors = ['Joystream contributors']
 edition = '2018'
 
