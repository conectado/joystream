use codec::{Decode, Encode};
#[cfg(feature = "std")]
use serde::{Deserialize, Serialize};
use sp_runtime::DispatchResult;
#[cfg(feature = "std")]
use strum_macros::EnumIter;

/// Defines well-known working groups.
#[cfg_attr(feature = "std", derive(Serialize, Deserialize, EnumIter))]
#[derive(Encode, Decode, Clone, PartialEq, Eq, Copy, Debug)]
pub enum WorkingGroup {
    /// Forum working group: working_group::Instance1.
    Forum,
    /// Storage working group: working_group::Instance2.
    Storage,
    /// Content directory working group: working_group::Instance3.
    Content,
    /// Membership working group: working_group::Instance4.
    Membership,
}

/// Working group interface to use in the in the pallets with working groups.
<<<<<<< HEAD
pub trait Interface<T: crate::Trait> {
    fn ensure_worker_origin(origin: T::Origin, worker_id: &T::ActorId) -> DispatchResult;
=======
pub trait WorkingGroupIntegration<T: crate::Trait> {
    /// Defines whether the member is the worker of the working group.
    fn is_working_group_member(member_id: &T::MemberId) -> bool;
>>>>>>> 1e7e100e

    // TODO: Implement or remove during the Forum refactoring to this interface
    // /// Defines whether the member is the leader of the working group.
    // fn is_working_group_leader(member_id: &T::MemberId) -> bool;
    //
    // /// Defines whether the member is the worker of the working group.
    // fn is_working_group_member(member_id: &T::MemberId) -> bool;
}<|MERGE_RESOLUTION|>--- conflicted
+++ resolved
@@ -20,14 +20,8 @@
 }
 
 /// Working group interface to use in the in the pallets with working groups.
-<<<<<<< HEAD
-pub trait Interface<T: crate::Trait> {
+pub trait WorkingGroupIntegration<T: crate::Trait> {
     fn ensure_worker_origin(origin: T::Origin, worker_id: &T::ActorId) -> DispatchResult;
-=======
-pub trait WorkingGroupIntegration<T: crate::Trait> {
-    /// Defines whether the member is the worker of the working group.
-    fn is_working_group_member(member_id: &T::MemberId) -> bool;
->>>>>>> 1e7e100e
 
     // TODO: Implement or remove during the Forum refactoring to this interface
     // /// Defines whether the member is the leader of the working group.
