--- conflicted
+++ resolved
@@ -18,10 +18,7 @@
 };
 use crate::types::StakeParameters;
 use crate::{DefaultInstance, Error, OpeningType, Penalty, RawEvent, StakePolicy, Worker};
-<<<<<<< HEAD
-=======
 use common::working_group::WorkingGroupIntegration;
->>>>>>> 3eaecb10
 use fixtures::{
     increase_total_balance_issuance_using_account_id, AddOpeningFixture, ApplyOnOpeningFixture,
     EventFixture, FillOpeningFixture, HireLeadFixture, HireRegularWorkerFixture,
@@ -1077,15 +1074,9 @@
             .with_stake_policy(stake_policy);
 
         leave_worker_role_fixture.call_and_assert(Ok(()));
-<<<<<<< HEAD
 
         run_to_block(leaving_unstaking_period);
 
-=======
-
-        run_to_block(leaving_unstaking_period);
-
->>>>>>> 3eaecb10
         assert!(!<crate::WorkerById<Test, DefaultInstance>>::contains_key(
             worker_id
         ));
@@ -1153,7 +1144,6 @@
         let worker_id = HireRegularWorkerFixture::default()
             .with_stake_policy(stake_policy)
             .hire();
-<<<<<<< HEAD
 
         assert_eq!(Balances::usable_balance(&account_id), total_balance - stake);
 
@@ -1164,18 +1154,6 @@
         terminate_worker_role_fixture.call_and_assert(Ok(()));
 
         assert_eq!(Balances::usable_balance(&account_id), total_balance - stake);
-=======
-
-        assert_eq!(Balances::usable_balance(&account_id), total_balance - stake);
-
-        let terminate_worker_role_fixture =
-            TerminateWorkerRoleFixture::default_for_worker_id(worker_id)
-                .with_penalty(Some(penalty));
-
-        terminate_worker_role_fixture.call_and_assert(Ok(()));
-
-        assert_eq!(Balances::usable_balance(&account_id), total_balance - stake);
->>>>>>> 3eaecb10
     });
 }
 
@@ -1190,7 +1168,6 @@
             slashing_amount: stake,
             slashing_text: Vec::new(),
         };
-<<<<<<< HEAD
 
         increase_total_balance_issuance_using_account_id(account_id, total_balance);
 
@@ -1203,20 +1180,6 @@
             TerminateWorkerRoleFixture::default_for_worker_id(worker_id)
                 .with_penalty(Some(penalty));
 
-=======
-
-        increase_total_balance_issuance_using_account_id(account_id, total_balance);
-
-        let worker_id = HiringWorkflow::default()
-            .add_application_full(b"worker".to_vec(), RawOrigin::Signed(1), 1, None)
-            .execute()
-            .unwrap();
-
-        let terminate_worker_role_fixture =
-            TerminateWorkerRoleFixture::default_for_worker_id(worker_id)
-                .with_penalty(Some(penalty));
-
->>>>>>> 3eaecb10
         terminate_worker_role_fixture.call_and_assert(Err(
             Error::<Test, DefaultInstance>::CannotChangeStakeWithoutStakingAccount.into(),
         ));
@@ -1304,7 +1267,6 @@
         let account_id = 1;
         let total_balance = 300;
         let stake = 200;
-<<<<<<< HEAD
 
         let stake_policy = Some(StakePolicy {
             stake_amount: stake,
@@ -1316,7 +1278,52 @@
             slashing_text: Vec::new(),
         };
 
-=======
+        increase_total_balance_issuance_using_account_id(account_id, total_balance);
+        let leader_worker_id = HireLeadFixture::default()
+            .with_stake_policy(stake_policy)
+            .hire_lead();
+
+        let slash_stake_fixture = SlashWorkerStakeFixture::default_for_worker_id(leader_worker_id)
+            .with_penalty(penalty)
+            .with_origin(RawOrigin::Root);
+
+        slash_stake_fixture.call_and_assert(Ok(()));
+
+        EventFixture::assert_last_crate_event(RawEvent::StakeSlashed(leader_worker_id, stake));
+    });
+}
+
+#[test]
+fn slash_worker_stake_fails_with_invalid_origin() {
+    build_test_externalities().execute_with(|| {
+        HireLeadFixture::default().hire_lead();
+
+        let invalid_worker_id = 22;
+        let slash_stake_fixture = SlashWorkerStakeFixture::default_for_worker_id(invalid_worker_id)
+            .with_origin(RawOrigin::None);
+
+        slash_stake_fixture.call_and_assert(Err(DispatchError::BadOrigin));
+    });
+}
+
+#[test]
+fn slash_leader_stake_fails_with_invalid_origin() {
+    build_test_externalities().execute_with(|| {
+        let worker_id = HireLeadFixture::default().hire_lead();
+
+        let slash_stake_fixture =
+            SlashWorkerStakeFixture::default_for_worker_id(worker_id).with_origin(RawOrigin::None);
+
+        slash_stake_fixture.call_and_assert(Err(DispatchError::BadOrigin));
+    });
+}
+
+#[test]
+fn slash_worker_stake_fails_with_zero_balance() {
+    build_test_externalities().execute_with(|| {
+        let account_id = 1;
+        let total_balance = 300;
+        let stake = 200;
 
         let stake_policy = Some(StakePolicy {
             stake_amount: stake,
@@ -1324,70 +1331,11 @@
         });
 
         let penalty = Penalty {
-            slashing_amount: stake,
-            slashing_text: Vec::new(),
-        };
-
->>>>>>> 3eaecb10
-        increase_total_balance_issuance_using_account_id(account_id, total_balance);
-        let leader_worker_id = HireLeadFixture::default()
-            .with_stake_policy(stake_policy)
-            .hire_lead();
-
-        let slash_stake_fixture = SlashWorkerStakeFixture::default_for_worker_id(leader_worker_id)
-            .with_penalty(penalty)
-            .with_origin(RawOrigin::Root);
-
-        slash_stake_fixture.call_and_assert(Ok(()));
-
-        EventFixture::assert_last_crate_event(RawEvent::StakeSlashed(leader_worker_id, stake));
-    });
-}
-
-#[test]
-fn slash_worker_stake_fails_with_invalid_origin() {
-    build_test_externalities().execute_with(|| {
-        HireLeadFixture::default().hire_lead();
-
-        let invalid_worker_id = 22;
-        let slash_stake_fixture = SlashWorkerStakeFixture::default_for_worker_id(invalid_worker_id)
-            .with_origin(RawOrigin::None);
-
-        slash_stake_fixture.call_and_assert(Err(DispatchError::BadOrigin));
-    });
-}
-
-#[test]
-fn slash_leader_stake_fails_with_invalid_origin() {
-    build_test_externalities().execute_with(|| {
-        let worker_id = HireLeadFixture::default().hire_lead();
-
-        let slash_stake_fixture =
-            SlashWorkerStakeFixture::default_for_worker_id(worker_id).with_origin(RawOrigin::None);
-
-        slash_stake_fixture.call_and_assert(Err(DispatchError::BadOrigin));
-    });
-}
-
-#[test]
-fn slash_worker_stake_fails_with_zero_balance() {
-    build_test_externalities().execute_with(|| {
-        let account_id = 1;
-        let total_balance = 300;
-        let stake = 200;
-
-        let stake_policy = Some(StakePolicy {
-            stake_amount: stake,
-            leaving_unstaking_period: 10,
-        });
-
-        let penalty = Penalty {
             slashing_amount: 0,
             slashing_text: Vec::new(),
         };
 
         increase_total_balance_issuance_using_account_id(account_id, total_balance);
-<<<<<<< HEAD
 
         let worker_id = HireRegularWorkerFixture::default()
             .with_stake_policy(stake_policy)
@@ -1396,16 +1344,6 @@
         let slash_stake_fixture =
             SlashWorkerStakeFixture::default_for_worker_id(worker_id).with_penalty(penalty);
 
-=======
-
-        let worker_id = HireRegularWorkerFixture::default()
-            .with_stake_policy(stake_policy)
-            .hire();
-
-        let slash_stake_fixture =
-            SlashWorkerStakeFixture::default_for_worker_id(worker_id).with_penalty(penalty);
-
->>>>>>> 3eaecb10
         slash_stake_fixture.call_and_assert(Err(
             Error::<Test, DefaultInstance>::StakeBalanceCannotBeZero.into(),
         ));
@@ -1463,17 +1401,10 @@
         let worker_id = HireRegularWorkerFixture::default()
             .with_stake_policy(stake_policy)
             .hire();
-<<<<<<< HEAD
 
         let decrease_stake_fixture = DecreaseWorkerStakeFixture::default_for_worker_id(worker_id)
             .with_balance(new_stake_balance);
 
-=======
-
-        let decrease_stake_fixture = DecreaseWorkerStakeFixture::default_for_worker_id(worker_id)
-            .with_balance(new_stake_balance);
-
->>>>>>> 3eaecb10
         decrease_stake_fixture.call_and_assert(Ok(()));
 
         EventFixture::assert_last_crate_event(RawEvent::StakeDecreased(
@@ -1552,10 +1483,6 @@
         let worker_id = HireLeadFixture::default().hire_lead();
         let decrease_stake_fixture = DecreaseWorkerStakeFixture::default_for_worker_id(worker_id)
             .with_origin(RawOrigin::None);
-<<<<<<< HEAD
-
-        decrease_stake_fixture.call_and_assert(Err(DispatchError::BadOrigin));
-=======
 
         decrease_stake_fixture.call_and_assert(Err(DispatchError::BadOrigin));
     });
@@ -1585,17 +1512,51 @@
         decrease_stake_fixture.call_and_assert(Err(
             Error::<Test, DefaultInstance>::StakeBalanceCannotBeZero.into(),
         ));
->>>>>>> 3eaecb10
-    });
-}
-
-#[test]
-<<<<<<< HEAD
-fn decrease_worker_stake_fails_with_zero_balance() {
-    build_test_externalities().execute_with(|| {
-        let account_id = 1;
-        let total_balance = 300;
-        let stake = 200;
+    });
+}
+
+#[test]
+fn decrease_worker_stake_fails_with_invalid_worker_id() {
+    build_test_externalities().execute_with(|| {
+        HireLeadFixture::default().hire_lead();
+        let invalid_worker_id = 11;
+
+        let decrease_stake_fixture =
+            DecreaseWorkerStakeFixture::default_for_worker_id(invalid_worker_id);
+
+        decrease_stake_fixture.call_and_assert(Err(
+            Error::<Test, DefaultInstance>::WorkerDoesNotExist.into(),
+        ));
+    });
+}
+
+#[test]
+fn decrease_worker_stake_fails_with_not_set_lead() {
+    build_test_externalities().execute_with(|| {
+        let invalid_worker_id = 11;
+
+        let decrease_stake_fixture =
+            DecreaseWorkerStakeFixture::default_for_worker_id(invalid_worker_id);
+
+        decrease_stake_fixture
+            .call_and_assert(Err(Error::<Test, DefaultInstance>::CurrentLeadNotSet.into()));
+    });
+}
+
+#[test]
+fn increase_worker_stake_succeeds() {
+    build_test_externalities().execute_with(|| {
+        /*
+           Events are not emitted on block 0.
+           So any dispatchable calls made during genesis block formation will have no events emitted.
+           https://substrate.dev/recipes/2-appetizers/4-events.html
+        */
+        run_to_block(1);
+
+        let account_id = 1;
+        let total_balance = 300;
+        let stake = 200;
+        let stake_balance_delta = 100;
 
         let stake_policy = Some(StakePolicy {
             stake_amount: stake,
@@ -1608,76 +1569,24 @@
             .with_stake_policy(stake_policy)
             .hire();
 
-        let decrease_stake_fixture =
-            DecreaseWorkerStakeFixture::default_for_worker_id(worker_id).with_balance(0);
-
-        decrease_stake_fixture.call_and_assert(Err(
-            Error::<Test, DefaultInstance>::StakeBalanceCannotBeZero.into(),
-        ));
-=======
-fn decrease_worker_stake_fails_with_invalid_worker_id() {
-    build_test_externalities().execute_with(|| {
-        HireLeadFixture::default().hire_lead();
-        let invalid_worker_id = 11;
-
-        let decrease_stake_fixture =
-            DecreaseWorkerStakeFixture::default_for_worker_id(invalid_worker_id);
-
-        decrease_stake_fixture.call_and_assert(Err(
-            Error::<Test, DefaultInstance>::WorkerDoesNotExist.into(),
-        ));
-    });
-}
-
-#[test]
-fn decrease_worker_stake_fails_with_not_set_lead() {
-    build_test_externalities().execute_with(|| {
-        let invalid_worker_id = 11;
-
-        let decrease_stake_fixture =
-            DecreaseWorkerStakeFixture::default_for_worker_id(invalid_worker_id);
-
-        decrease_stake_fixture
-            .call_and_assert(Err(Error::<Test, DefaultInstance>::CurrentLeadNotSet.into()));
->>>>>>> 3eaecb10
-    });
-}
-
-#[test]
-<<<<<<< HEAD
-fn decrease_worker_stake_fails_with_invalid_worker_id() {
-=======
-fn increase_worker_stake_succeeds() {
->>>>>>> 3eaecb10
-    build_test_externalities().execute_with(|| {
-        HireLeadFixture::default().hire_lead();
-        let invalid_worker_id = 11;
-
-<<<<<<< HEAD
-        let decrease_stake_fixture =
-            DecreaseWorkerStakeFixture::default_for_worker_id(invalid_worker_id);
-
-        decrease_stake_fixture.call_and_assert(Err(
-            Error::<Test, DefaultInstance>::WorkerDoesNotExist.into(),
-        ));
-    });
-}
-
-#[test]
-fn decrease_worker_stake_fails_with_not_set_lead() {
-    build_test_externalities().execute_with(|| {
-        let invalid_worker_id = 11;
-
-        let decrease_stake_fixture =
-            DecreaseWorkerStakeFixture::default_for_worker_id(invalid_worker_id);
-
-        decrease_stake_fixture
-            .call_and_assert(Err(Error::<Test, DefaultInstance>::CurrentLeadNotSet.into()));
-=======
-        let account_id = 1;
-        let total_balance = 300;
-        let stake = 200;
-        let stake_balance_delta = 100;
+        let increase_stake_fixture = IncreaseWorkerStakeFixture::default_for_worker_id(worker_id)
+            .with_balance(stake_balance_delta);
+
+        increase_stake_fixture.call_and_assert(Ok(()));
+
+        EventFixture::assert_last_crate_event(RawEvent::StakeIncreased(
+            worker_id,
+            stake_balance_delta,
+        ));
+    });
+}
+
+#[test]
+fn increase_worker_stake_succeeds_for_leader() {
+    build_test_externalities().execute_with(|| {
+        let account_id = 1;
+        let total_balance = 400;
+        let stake = 200;
 
         let stake_policy = Some(StakePolicy {
             stake_amount: stake,
@@ -1686,39 +1595,36 @@
 
         increase_total_balance_issuance_using_account_id(account_id, total_balance);
 
-        let worker_id = HireRegularWorkerFixture::default()
+        let worker_id = HireLeadFixture::default()
             .with_stake_policy(stake_policy)
-            .hire();
-
+            .hire_lead();
+
+        let increase_stake_fixture =
+            IncreaseWorkerStakeFixture::default_for_worker_id(worker_id).with_balance(stake);
+
+        increase_stake_fixture.call_and_assert(Ok(()));
+    });
+}
+
+#[test]
+fn increase_worker_stake_fails_with_invalid_origin() {
+    build_test_externalities().execute_with(|| {
+        HireLeadFixture::default().hire_lead();
+
+        let worker_id = 0;
         let increase_stake_fixture = IncreaseWorkerStakeFixture::default_for_worker_id(worker_id)
-            .with_balance(stake_balance_delta);
-
-        increase_stake_fixture.call_and_assert(Ok(()));
-
-        EventFixture::assert_last_crate_event(RawEvent::StakeIncreased(
-            worker_id,
-            stake_balance_delta,
-        ));
->>>>>>> 3eaecb10
-    });
-}
-
-#[test]
-<<<<<<< HEAD
-fn increase_worker_stake_succeeds() {
-=======
-fn increase_worker_stake_succeeds_for_leader() {
->>>>>>> 3eaecb10
-    build_test_externalities().execute_with(|| {
-        let account_id = 1;
-        let total_balance = 400;
-        let stake = 200;
-
-<<<<<<< HEAD
-        let account_id = 1;
-        let total_balance = 300;
-        let stake = 200;
-        let stake_balance_delta = 100;
+            .with_origin(RawOrigin::None);
+
+        increase_stake_fixture.call_and_assert(Err(DispatchError::BadOrigin));
+    });
+}
+
+#[test]
+fn increase_worker_stake_fails_with_zero_balance() {
+    build_test_externalities().execute_with(|| {
+        let account_id = 1;
+        let total_balance = 300;
+        let stake = 200;
 
         let stake_policy = Some(StakePolicy {
             stake_amount: stake,
@@ -1731,15 +1637,59 @@
             .with_stake_policy(stake_policy)
             .hire();
 
-        let increase_stake_fixture = IncreaseWorkerStakeFixture::default_for_worker_id(worker_id)
-            .with_balance(stake_balance_delta);
-
-        increase_stake_fixture.call_and_assert(Ok(()));
-
-        EventFixture::assert_last_crate_event(RawEvent::StakeIncreased(
-            worker_id,
-            stake_balance_delta,
-=======
+        let increase_stake_fixture =
+            IncreaseWorkerStakeFixture::default_for_worker_id(worker_id).with_balance(0);
+
+        increase_stake_fixture.call_and_assert(Err(
+            Error::<Test, DefaultInstance>::StakeBalanceCannotBeZero.into(),
+        ));
+    });
+}
+
+#[test]
+fn increase_worker_stake_fails_with_no_staking_account() {
+    build_test_externalities().execute_with(|| {
+        let account_id = 1;
+        let total_balance = 300;
+
+        increase_total_balance_issuance_using_account_id(account_id, total_balance);
+
+        let worker_id = HiringWorkflow::default()
+            .add_application_full(b"worker".to_vec(), RawOrigin::Signed(1), 1, None)
+            .execute()
+            .unwrap();
+
+        let increase_stake_fixture = IncreaseWorkerStakeFixture::default_for_worker_id(worker_id);
+
+        increase_stake_fixture.call_and_assert(Err(
+            Error::<Test, DefaultInstance>::CannotChangeStakeWithoutStakingAccount.into(),
+        ));
+    });
+}
+
+#[test]
+fn increase_worker_stake_fails_with_invalid_worker_id() {
+    build_test_externalities().execute_with(|| {
+        HireLeadFixture::default().hire_lead();
+
+        let invalid_worker_id = 11;
+
+        let increase_stake_fixture =
+            IncreaseWorkerStakeFixture::default_for_worker_id(invalid_worker_id);
+
+        increase_stake_fixture.call_and_assert(Err(
+            Error::<Test, DefaultInstance>::WorkerDoesNotExist.into(),
+        ));
+    });
+}
+
+#[test]
+fn increase_worker_stake_fails_external_check() {
+    build_test_externalities().execute_with(|| {
+        let account_id = 1;
+        let total_balance = 300;
+        let stake = 200;
+
         let stake_policy = Some(StakePolicy {
             stake_amount: stake,
             leaving_unstaking_period: 10,
@@ -1747,148 +1697,10 @@
 
         increase_total_balance_issuance_using_account_id(account_id, total_balance);
 
-        let worker_id = HireLeadFixture::default()
-            .with_stake_policy(stake_policy)
-            .hire_lead();
-
-        let increase_stake_fixture =
-            IncreaseWorkerStakeFixture::default_for_worker_id(worker_id).with_balance(stake);
-
-        increase_stake_fixture.call_and_assert(Ok(()));
-    });
-}
-
-#[test]
-fn increase_worker_stake_fails_with_invalid_origin() {
-    build_test_externalities().execute_with(|| {
-        HireLeadFixture::default().hire_lead();
-
-        let worker_id = 0;
-        let increase_stake_fixture = IncreaseWorkerStakeFixture::default_for_worker_id(worker_id)
-            .with_origin(RawOrigin::None);
-
-        increase_stake_fixture.call_and_assert(Err(DispatchError::BadOrigin));
-    });
-}
-
-#[test]
-fn increase_worker_stake_fails_with_zero_balance() {
-    build_test_externalities().execute_with(|| {
-        let account_id = 1;
-        let total_balance = 300;
-        let stake = 200;
-
-        let stake_policy = Some(StakePolicy {
-            stake_amount: stake,
-            leaving_unstaking_period: 10,
-        });
-
-        increase_total_balance_issuance_using_account_id(account_id, total_balance);
-
         let worker_id = HireRegularWorkerFixture::default()
             .with_stake_policy(stake_policy)
             .hire();
 
-        let increase_stake_fixture =
-            IncreaseWorkerStakeFixture::default_for_worker_id(worker_id).with_balance(0);
-
-        increase_stake_fixture.call_and_assert(Err(
-            Error::<Test, DefaultInstance>::StakeBalanceCannotBeZero.into(),
->>>>>>> 3eaecb10
-        ));
-    });
-}
-
-#[test]
-<<<<<<< HEAD
-fn increase_worker_stake_succeeds_for_leader() {
-    build_test_externalities().execute_with(|| {
-        let account_id = 1;
-        let total_balance = 400;
-        let stake = 200;
-
-        let stake_policy = Some(StakePolicy {
-            stake_amount: stake,
-            leaving_unstaking_period: 10,
-        });
-
-        increase_total_balance_issuance_using_account_id(account_id, total_balance);
-
-        let worker_id = HireLeadFixture::default()
-            .with_stake_policy(stake_policy)
-            .hire_lead();
-
-        let increase_stake_fixture =
-            IncreaseWorkerStakeFixture::default_for_worker_id(worker_id).with_balance(stake);
-
-        increase_stake_fixture.call_and_assert(Ok(()));
-=======
-fn increase_worker_stake_fails_with_no_staking_account() {
-    build_test_externalities().execute_with(|| {
-        let account_id = 1;
-        let total_balance = 300;
-
-        increase_total_balance_issuance_using_account_id(account_id, total_balance);
-
-        let worker_id = HiringWorkflow::default()
-            .add_application_full(b"worker".to_vec(), RawOrigin::Signed(1), 1, None)
-            .execute()
-            .unwrap();
-
-        let increase_stake_fixture = IncreaseWorkerStakeFixture::default_for_worker_id(worker_id);
-
-        increase_stake_fixture.call_and_assert(Err(
-            Error::<Test, DefaultInstance>::CannotChangeStakeWithoutStakingAccount.into(),
-        ));
-    });
-}
-
-#[test]
-fn increase_worker_stake_fails_with_invalid_worker_id() {
-    build_test_externalities().execute_with(|| {
-        HireLeadFixture::default().hire_lead();
-
-        let invalid_worker_id = 11;
-
-        let increase_stake_fixture =
-            IncreaseWorkerStakeFixture::default_for_worker_id(invalid_worker_id);
-
-        increase_stake_fixture.call_and_assert(Err(
-            Error::<Test, DefaultInstance>::WorkerDoesNotExist.into(),
-        ));
->>>>>>> 3eaecb10
-    });
-}
-
-#[test]
-<<<<<<< HEAD
-fn increase_worker_stake_fails_with_invalid_origin() {
-    build_test_externalities().execute_with(|| {
-        HireLeadFixture::default().hire_lead();
-
-        let worker_id = 0;
-        let increase_stake_fixture = IncreaseWorkerStakeFixture::default_for_worker_id(worker_id)
-            .with_origin(RawOrigin::None);
-
-        increase_stake_fixture.call_and_assert(Err(DispatchError::BadOrigin));
-=======
-fn increase_worker_stake_fails_external_check() {
-    build_test_externalities().execute_with(|| {
-        let account_id = 1;
-        let total_balance = 300;
-        let stake = 200;
-
-        let stake_policy = Some(StakePolicy {
-            stake_amount: stake,
-            leaving_unstaking_period: 10,
-        });
-
-        increase_total_balance_issuance_using_account_id(account_id, total_balance);
-
-        let worker_id = HireRegularWorkerFixture::default()
-            .with_stake_policy(stake_policy)
-            .hire();
-
         let invalid_new_stake = 2000;
         let decrease_stake_fixture = IncreaseWorkerStakeFixture::default_for_worker_id(worker_id)
             .with_balance(invalid_new_stake);
@@ -1896,57 +1708,10 @@
         decrease_stake_fixture.call_and_assert(Err(
             Error::<Test, DefaultInstance>::InsufficientBalanceToCoverStake.into(),
         ));
->>>>>>> 3eaecb10
-    });
-}
-
-#[test]
-<<<<<<< HEAD
-fn increase_worker_stake_fails_with_zero_balance() {
-    build_test_externalities().execute_with(|| {
-        let account_id = 1;
-        let total_balance = 300;
-        let stake = 200;
-
-        let stake_policy = Some(StakePolicy {
-            stake_amount: stake,
-            leaving_unstaking_period: 10,
-        });
-
-        increase_total_balance_issuance_using_account_id(account_id, total_balance);
-
-        let worker_id = HireRegularWorkerFixture::default()
-            .with_stake_policy(stake_policy)
-            .hire();
-
-        let increase_stake_fixture =
-            IncreaseWorkerStakeFixture::default_for_worker_id(worker_id).with_balance(0);
-
-        increase_stake_fixture.call_and_assert(Err(
-            Error::<Test, DefaultInstance>::StakeBalanceCannotBeZero.into(),
-        ));
-    });
-}
-
-#[test]
-fn increase_worker_stake_fails_with_no_staking_account() {
-    build_test_externalities().execute_with(|| {
-        let account_id = 1;
-        let total_balance = 300;
-
-        increase_total_balance_issuance_using_account_id(account_id, total_balance);
-
-        let worker_id = HiringWorkflow::default()
-            .add_application_full(b"worker".to_vec(), RawOrigin::Signed(1), 1, None)
-            .execute()
-            .unwrap();
-
-        let increase_stake_fixture = IncreaseWorkerStakeFixture::default_for_worker_id(worker_id);
-
-        increase_stake_fixture.call_and_assert(Err(
-            Error::<Test, DefaultInstance>::CannotChangeStakeWithoutStakingAccount.into(),
-        ));
-=======
+    });
+}
+
+#[test]
 fn withdraw_application_succeeds() {
     build_test_externalities().execute_with(|| {
         /*
@@ -1987,24 +1752,10 @@
         withdraw_application_fixture.call_and_assert(Ok(()));
 
         EventFixture::assert_last_crate_event(RawEvent::ApplicationWithdrawn(application_id));
->>>>>>> 3eaecb10
-    });
-}
-
-#[test]
-<<<<<<< HEAD
-fn increase_worker_stake_fails_with_invalid_worker_id() {
-    build_test_externalities().execute_with(|| {
-        HireLeadFixture::default().hire_lead();
-
-        let invalid_worker_id = 11;
-
-        let increase_stake_fixture =
-            IncreaseWorkerStakeFixture::default_for_worker_id(invalid_worker_id);
-
-        increase_stake_fixture.call_and_assert(Err(
-            Error::<Test, DefaultInstance>::WorkerDoesNotExist.into(),
-=======
+    });
+}
+
+#[test]
 fn withdraw_application_fails_invalid_application_id() {
     build_test_externalities().execute_with(|| {
         let invalid_application_id = 6;
@@ -2013,41 +1764,15 @@
             WithdrawApplicationFixture::default_for_application_id(invalid_application_id);
         withdraw_application_fixture.call_and_assert(Err(
             Error::<Test, DefaultInstance>::WorkerApplicationDoesNotExist.into(),
->>>>>>> 3eaecb10
-        ));
-    });
-}
-
-#[test]
-<<<<<<< HEAD
-fn increase_worker_stake_fails_external_check() {
-=======
+        ));
+    });
+}
+
+#[test]
 fn withdraw_application_fails_invalid_origin() {
->>>>>>> 3eaecb10
-    build_test_externalities().execute_with(|| {
-        let account_id = 1;
-        let total_balance = 300;
-        let stake = 200;
-
-<<<<<<< HEAD
-        let stake_policy = Some(StakePolicy {
-            stake_amount: stake,
-            leaving_unstaking_period: 10,
-        });
-
-        increase_total_balance_issuance_using_account_id(account_id, total_balance);
-
-        let worker_id = HireRegularWorkerFixture::default()
-            .with_stake_policy(stake_policy)
-            .hire();
-
-        let invalid_new_stake = 2000;
-        let decrease_stake_fixture = IncreaseWorkerStakeFixture::default_for_worker_id(worker_id)
-            .with_balance(invalid_new_stake);
-
-        decrease_stake_fixture.call_and_assert(Err(
-            Error::<Test, DefaultInstance>::InsufficientBalanceToCoverStake.into(),
-=======
+    build_test_externalities().execute_with(|| {
+        HireLeadFixture::default().hire_lead();
+
         let add_opening_fixture = AddOpeningFixture::default();
         let opening_id = add_opening_fixture.call_and_assert(Ok(()));
 
@@ -2078,17 +1803,12 @@
                 .with_signer(invalid_author_account_id);
         withdraw_application_fixture.call_and_assert(Err(
             Error::<Test, DefaultInstance>::OriginIsNotApplicant.into(),
->>>>>>> 3eaecb10
-        ));
-    });
-}
-
-#[test]
-<<<<<<< HEAD
-fn withdraw_application_succeeds() {
-=======
+        ));
+    });
+}
+
+#[test]
 fn cancel_opening_succeeds() {
->>>>>>> 3eaecb10
     build_test_externalities().execute_with(|| {
         /*
            Events are not emitted on block 0.
@@ -2098,38 +1818,6 @@
         let starting_block = 1;
         run_to_block(starting_block);
 
-<<<<<<< HEAD
-        let account_id = 1;
-        let total_balance = 300;
-        let stake = 200;
-
-        let stake_parameters = StakeParameters {
-            stake,
-            staking_account_id: account_id,
-        };
-
-        increase_total_balance_issuance_using_account_id(account_id, total_balance);
-
-        HireLeadFixture::default().hire_lead();
-
-        let add_opening_fixture = AddOpeningFixture::default()
-            .with_starting_block(starting_block)
-            .with_stake_policy(Some(StakePolicy {
-                stake_amount: stake,
-                leaving_unstaking_period: 10,
-            }));
-        let opening_id = add_opening_fixture.call_and_assert(Ok(()));
-
-        let apply_on_opening_fixture = ApplyOnOpeningFixture::default_for_opening_id(opening_id)
-            .with_stake_parameters(Some(stake_parameters));
-        let application_id = apply_on_opening_fixture.call_and_assert(Ok(()));
-
-        let withdraw_application_fixture =
-            WithdrawApplicationFixture::default_for_application_id(application_id).with_stake();
-        withdraw_application_fixture.call_and_assert(Ok(()));
-
-        EventFixture::assert_last_crate_event(RawEvent::ApplicationWithdrawn(application_id));
-=======
         HireLeadFixture::default().hire_lead();
 
         let add_opening_fixture = AddOpeningFixture::default().with_starting_block(starting_block);
@@ -2231,40 +1919,10 @@
 
         increase_stake_fixture
             .call_and_assert(Err(Error::<Test, DefaultInstance>::WorkerIsLeaving.into()));
->>>>>>> 3eaecb10
-    });
-}
-
-#[test]
-<<<<<<< HEAD
-fn withdraw_application_fails_invalid_application_id() {
-    build_test_externalities().execute_with(|| {
-        let invalid_application_id = 6;
-
-        let withdraw_application_fixture =
-            WithdrawApplicationFixture::default_for_application_id(invalid_application_id);
-        withdraw_application_fixture.call_and_assert(Err(
-            Error::<Test, DefaultInstance>::WorkerApplicationDoesNotExist.into(),
-        ));
-    });
-}
-
-#[test]
-fn withdraw_application_fails_invalid_origin() {
-    build_test_externalities().execute_with(|| {
-        HireLeadFixture::default().hire_lead();
-
-        let add_opening_fixture = AddOpeningFixture::default();
-        let opening_id = add_opening_fixture.call_and_assert(Ok(()));
-
-        let apply_on_opening_fixture = ApplyOnOpeningFixture::default_for_opening_id(opening_id);
-        let application_id = apply_on_opening_fixture.call_and_assert(Ok(()));
-
-        let withdraw_application_fixture =
-            WithdrawApplicationFixture::default_for_application_id(application_id)
-                .with_origin(RawOrigin::None);
-        withdraw_application_fixture.call_and_assert(Err(DispatchError::BadOrigin));
-=======
+    });
+}
+
+#[test]
 fn rewards_payments_are_successful() {
     build_test_externalities().execute_with(|| {
         let reward_per_block = 10;
@@ -2288,30 +1946,10 @@
             Balances::usable_balance(&account_id),
             block_number * reward_per_block
         );
->>>>>>> 3eaecb10
-    });
-}
-
-#[test]
-<<<<<<< HEAD
-fn withdraw_worker_application_fails_with_invalid_application_author() {
-    build_test_externalities().execute_with(|| {
-        HireLeadFixture::default().hire_lead();
-
-        let add_opening_fixture = AddOpeningFixture::default();
-        let opening_id = add_opening_fixture.call_and_assert(Ok(()));
-
-        let apply_on_opening_fixture = ApplyOnOpeningFixture::default_for_opening_id(opening_id);
-        let application_id = apply_on_opening_fixture.call_and_assert(Ok(()));
-
-        let invalid_author_account_id = 55;
-        let withdraw_application_fixture =
-            WithdrawApplicationFixture::default_for_application_id(application_id)
-                .with_signer(invalid_author_account_id);
-        withdraw_application_fixture.call_and_assert(Err(
-            Error::<Test, DefaultInstance>::OriginIsNotApplicant.into(),
-        ));
-=======
+    });
+}
+
+#[test]
 fn rewards_payments_with_no_budget() {
     build_test_externalities().execute_with(|| {
         let reward_per_block = 10;
@@ -2337,32 +1975,10 @@
             worker.missed_reward.unwrap(),
             block_number * reward_per_block
         );
->>>>>>> 3eaecb10
-    });
-}
-
-#[test]
-<<<<<<< HEAD
-fn cancel_opening_succeeds() {
-    build_test_externalities().execute_with(|| {
-        /*
-           Events are not emitted on block 0.
-           So any dispatchable calls made during genesis block formation will have no events emitted.
-           https://substrate.dev/recipes/2-appetizers/4-events.html
-        */
-        let starting_block = 1;
-        run_to_block(starting_block);
-
-        HireLeadFixture::default().hire_lead();
-
-        let add_opening_fixture = AddOpeningFixture::default().with_starting_block(starting_block);
-        let opening_id = add_opening_fixture.call_and_assert(Ok(()));
-
-        let cancel_opening_fixture = CancelOpeningFixture::default_for_opening_id(opening_id);
-        cancel_opening_fixture.call_and_assert(Ok(()));
-
-        EventFixture::assert_last_crate_event(RawEvent::OpeningCanceled(opening_id));
-=======
+    });
+}
+
+#[test]
 fn rewards_payments_with_insufficient_budget_and_restored_budget() {
     build_test_externalities().execute_with(|| {
         let reward_per_block = 10;
@@ -2405,23 +2021,10 @@
             Balances::usable_balance(&account_id),
             block_number2 * reward_per_block
         );
->>>>>>> 3eaecb10
-    });
-}
-
-#[test]
-<<<<<<< HEAD
-fn cancel_opening_fails_invalid_origin() {
-    build_test_externalities().execute_with(|| {
-        HireLeadFixture::default().hire_lead();
-
-        let add_opening_fixture = AddOpeningFixture::default();
-        let opening_id = add_opening_fixture.call_and_assert(Ok(()));
-
-        let cancel_opening_fixture =
-            CancelOpeningFixture::default_for_opening_id(opening_id).with_origin(RawOrigin::None);
-        cancel_opening_fixture.call_and_assert(Err(DispatchError::BadOrigin));
-=======
+    });
+}
+
+#[test]
 fn rewards_payments_with_starting_block() {
     build_test_externalities().execute_with(|| {
         let starting_block = 3;
@@ -2449,23 +2052,10 @@
             Balances::usable_balance(&account_id),
             effective_paid_blocks * reward_per_block
         );
->>>>>>> 3eaecb10
-    });
-}
-
-#[test]
-<<<<<<< HEAD
-fn cancel_opening_fails_invalid_opening_id() {
-    build_test_externalities().execute_with(|| {
-        let invalid_opening_id = 11;
-
-        let cancel_opening_fixture =
-            CancelOpeningFixture::default_for_opening_id(invalid_opening_id);
-
-        cancel_opening_fixture.call_and_assert(Err(
-            Error::<Test, DefaultInstance>::OpeningDoesNotExist.into(),
-        ));
-=======
+    });
+}
+
+#[test]
 fn set_budget_succeeded() {
     build_test_externalities().execute_with(|| {
         run_to_block(1);
@@ -2476,41 +2066,10 @@
             .call_and_assert(Ok(()));
 
         EventFixture::assert_last_crate_event(RawEvent::BudgetSet(new_budget));
->>>>>>> 3eaecb10
-    });
-}
-
-#[test]
-<<<<<<< HEAD
-fn decrease_worker_stake_fails_with_leaving_worker() {
-    build_test_externalities().execute_with(|| {
-        let account_id = 1;
-        let total_balance = 300;
-        let stake = 200;
-        let new_stake_balance = 100;
-
-        let stake_policy = Some(StakePolicy {
-            stake_amount: stake,
-            leaving_unstaking_period: 10,
-        });
-
-        increase_total_balance_issuance_using_account_id(account_id, total_balance);
-
-        let worker_id = HireRegularWorkerFixture::default()
-            .with_stake_policy(stake_policy.clone())
-            .hire();
-
-        let leave_worker_role_fixture = LeaveWorkerRoleFixture::default_for_worker_id(worker_id)
-            .with_stake_policy(stake_policy);
-
-        leave_worker_role_fixture.call_and_assert(Ok(()));
-
-        let decrease_stake_fixture = DecreaseWorkerStakeFixture::default_for_worker_id(worker_id)
-            .with_balance(new_stake_balance);
-
-        decrease_stake_fixture
-            .call_and_assert(Err(Error::<Test, DefaultInstance>::WorkerIsLeaving.into()));
-=======
+    });
+}
+
+#[test]
 fn set_budget_fails_with_bad_origin() {
     build_test_externalities().execute_with(|| {
         HireLeadFixture::default().hire_lead();
@@ -2519,41 +2078,10 @@
         SetBudgetFixture::default()
             .with_origin(RawOrigin::Signed(leader_account_id))
             .call_and_assert(Err(DispatchError::BadOrigin));
->>>>>>> 3eaecb10
-    });
-}
-
-#[test]
-<<<<<<< HEAD
-fn increase_worker_stake_fails_with_leaving_worker() {
-    build_test_externalities().execute_with(|| {
-        let account_id = 1;
-        let total_balance = 300;
-        let stake = 200;
-        let new_stake_balance = 100;
-
-        let stake_policy = Some(StakePolicy {
-            stake_amount: stake,
-            leaving_unstaking_period: 10,
-        });
-
-        increase_total_balance_issuance_using_account_id(account_id, total_balance);
-
-        let worker_id = HireRegularWorkerFixture::default()
-            .with_stake_policy(stake_policy.clone())
-            .hire();
-
-        let leave_worker_role_fixture = LeaveWorkerRoleFixture::default_for_worker_id(worker_id)
-            .with_stake_policy(stake_policy);
-
-        leave_worker_role_fixture.call_and_assert(Ok(()));
-
-        let increase_stake_fixture = IncreaseWorkerStakeFixture::default_for_worker_id(worker_id)
-            .with_balance(new_stake_balance);
-
-        increase_stake_fixture
-            .call_and_assert(Err(Error::<Test, DefaultInstance>::WorkerIsLeaving.into()));
-=======
+    });
+}
+
+#[test]
 fn update_reward_account_succeeds() {
     build_test_externalities().execute_with(|| {
         /*
@@ -2579,36 +2107,10 @@
             worker_id,
             new_reward_account,
         ));
->>>>>>> 3eaecb10
-    });
-}
-
-#[test]
-<<<<<<< HEAD
-fn rewards_payments_are_successful() {
-    build_test_externalities().execute_with(|| {
-        let reward_per_block = 10;
-
-        let worker_id = HireRegularWorkerFixture::default()
-            .with_reward_per_block(Some(reward_per_block))
-            .hire();
-
-        let worker = TestWorkingGroup::worker_by_id(worker_id);
-
-        let account_id = worker.role_account_id;
-
-        SetBudgetFixture::default().execute();
-
-        assert_eq!(Balances::usable_balance(&account_id), 0);
-
-        let block_number = 10;
-        run_to_block(block_number);
-
-        assert_eq!(
-            Balances::usable_balance(&account_id),
-            block_number * reward_per_block
-        );
-=======
+    });
+}
+
+#[test]
 fn update_reward_account_succeeds_for_leader() {
     build_test_externalities().execute_with(|| {
         let reward_per_block = 10;
@@ -2622,93 +2124,20 @@
             UpdateRewardAccountFixture::default_with_ids(worker_id, new_reward_account);
 
         update_account_fixture.call_and_assert(Ok(()));
->>>>>>> 3eaecb10
-    });
-}
-
-#[test]
-<<<<<<< HEAD
-fn rewards_payments_with_no_budget() {
-    build_test_externalities().execute_with(|| {
-        let reward_per_block = 10;
-
-        let worker_id = HireRegularWorkerFixture::default()
-            .with_reward_per_block(Some(reward_per_block))
-            .hire();
-
-        let worker = TestWorkingGroup::worker_by_id(worker_id);
-
-        let account_id = worker.role_account_id;
-
-        assert_eq!(Balances::usable_balance(&account_id), 0);
-
-        let block_number = 10;
-        run_to_block(block_number);
-
-        assert_eq!(Balances::usable_balance(&account_id), 0);
-
-        let worker = TestWorkingGroup::worker_by_id(worker_id);
-
-        assert_eq!(
-            worker.missed_reward.unwrap(),
-            block_number * reward_per_block
-        );
-=======
+    });
+}
+
+#[test]
 fn update_reward_account_fails_with_invalid_origin() {
     build_test_externalities().execute_with(|| {
         let update_account_fixture =
             UpdateRewardAccountFixture::default_with_ids(1, 1).with_origin(RawOrigin::None);
 
         update_account_fixture.call_and_assert(Err(DispatchError::BadOrigin));
->>>>>>> 3eaecb10
-    });
-}
-
-#[test]
-<<<<<<< HEAD
-fn rewards_payments_with_insufficient_budget_and_restored_budget() {
-    build_test_externalities().execute_with(|| {
-        let reward_per_block = 10;
-
-        let worker_id = HireRegularWorkerFixture::default()
-            .with_reward_per_block(Some(reward_per_block))
-            .hire();
-
-        let worker = TestWorkingGroup::worker_by_id(worker_id);
-
-        let account_id = worker.reward_account_id;
-
-        assert_eq!(Balances::usable_balance(&account_id), 0);
-
-        let paid_blocks = 3;
-
-        let first_budget = paid_blocks * reward_per_block;
-        SetBudgetFixture::default()
-            .with_budget(first_budget)
-            .execute();
-
-        let block_number = 10;
-        run_to_block(block_number);
-
-        assert_eq!(Balances::usable_balance(&account_id), first_budget);
-
-        let worker = TestWorkingGroup::worker_by_id(worker_id);
-
-        let effective_missed_reward: u64 = block_number * reward_per_block - first_budget;
-
-        assert_eq!(worker.missed_reward.unwrap(), effective_missed_reward);
-
-        SetBudgetFixture::default().with_budget(1000000).execute();
-
-        // Checkpoint with restored budget.
-        let block_number2 = 20;
-        run_to_block(block_number2);
-
-        assert_eq!(
-            Balances::usable_balance(&account_id),
-            block_number2 * reward_per_block
-        );
-=======
+    });
+}
+
+#[test]
 fn update_reward_account_fails_with_invalid_origin_signed_account() {
     build_test_externalities().execute_with(|| {
         let reward_per_block = 10;
@@ -2726,40 +2155,10 @@
         update_account_fixture.call_and_assert(Err(
             Error::<Test, DefaultInstance>::SignerIsNotWorkerRoleAccount.into(),
         ));
->>>>>>> 3eaecb10
-    });
-}
-
-#[test]
-<<<<<<< HEAD
-fn rewards_payments_with_starting_block() {
-    build_test_externalities().execute_with(|| {
-        let starting_block = 3;
-        run_to_block(starting_block);
-
-        let reward_per_block = 10;
-        let reward_period: u64 = RewardPeriod::get().into();
-
-        let worker_id = HireRegularWorkerFixture::default()
-            .with_reward_per_block(Some(reward_per_block))
-            .hire();
-
-        let worker = TestWorkingGroup::worker_by_id(worker_id);
-
-        let account_id = worker.reward_account_id;
-
-        SetBudgetFixture::default().with_budget(100000).execute();
-
-        let block_number = 11;
-        run_to_block(block_number);
-
-        let effective_paid_blocks =
-            (block_number - starting_block) - (block_number % reward_period);
-        assert_eq!(
-            Balances::usable_balance(&account_id),
-            effective_paid_blocks * reward_per_block
-        );
-=======
+    });
+}
+
+#[test]
 fn update_reward_account_fails_with_invalid_worker_id() {
     build_test_externalities().execute_with(|| {
         let reward_per_block = 10;
@@ -2776,35 +2175,10 @@
         update_account_fixture.call_and_assert(Err(
             Error::<Test, DefaultInstance>::WorkerDoesNotExist.into(),
         ));
->>>>>>> 3eaecb10
-    });
-}
-
-#[test]
-<<<<<<< HEAD
-fn set_budget_succeeded() {
-    build_test_externalities().execute_with(|| {
-        run_to_block(1);
-
-        let new_budget = 10000;
-        SetBudgetFixture::default()
-            .with_budget(new_budget)
-            .call_and_assert(Ok(()));
-
-        EventFixture::assert_last_crate_event(RawEvent::BudgetSet(new_budget));
-    });
-}
-
-#[test]
-fn set_budget_fails_with_bad_origin() {
-    build_test_externalities().execute_with(|| {
-        HireLeadFixture::default().hire_lead();
-        let leader_account_id = 1;
-
-        SetBudgetFixture::default()
-            .with_origin(RawOrigin::Signed(leader_account_id))
-            .call_and_assert(Err(DispatchError::BadOrigin));
-=======
+    });
+}
+
+#[test]
 fn update_reward_account_fails_with_no_recurring_reward() {
     build_test_externalities().execute_with(|| {
         let worker_id = HireRegularWorkerFixture::default().hire();
@@ -2816,16 +2190,11 @@
 
         update_account_fixture
             .call_and_assert(Err(Error::<Test, DefaultInstance>::WorkerHasNoReward.into()));
->>>>>>> 3eaecb10
-    });
-}
-
-#[test]
-<<<<<<< HEAD
-fn update_reward_account_succeeds() {
-=======
+    });
+}
+
+#[test]
 fn update_reward_amount_succeeds() {
->>>>>>> 3eaecb10
     build_test_externalities().execute_with(|| {
         /*
            Events are not emitted on block 0.
@@ -2834,23 +2203,6 @@
         */
         run_to_block(1);
 
-<<<<<<< HEAD
-        let reward_per_block = 10;
-
-        let worker_id = HireRegularWorkerFixture::default()
-            .with_reward_per_block(Some(reward_per_block))
-            .hire();
-
-        let new_reward_account = 22;
-        let update_account_fixture =
-            UpdateRewardAccountFixture::default_with_ids(worker_id, new_reward_account);
-
-        update_account_fixture.call_and_assert(Ok(()));
-
-        EventFixture::assert_last_crate_event(RawEvent::WorkerRewardAccountUpdated(
-            worker_id,
-            new_reward_account,
-=======
         let worker_id = HireRegularWorkerFixture::default().hire();
 
         let reward_per_block = 120;
@@ -2863,27 +2215,11 @@
         EventFixture::assert_last_crate_event(RawEvent::WorkerRewardAmountUpdated(
             worker_id,
             Some(reward_per_block),
->>>>>>> 3eaecb10
-        ));
-    });
-}
-
-#[test]
-<<<<<<< HEAD
-fn update_reward_account_succeeds_for_leader() {
-    build_test_externalities().execute_with(|| {
-        let reward_per_block = 10;
-
-        let worker_id = HireLeadFixture::default()
-            .with_reward_per_block(Some(reward_per_block))
-            .hire_lead();
-
-        let new_reward_account = 22;
-        let update_account_fixture =
-            UpdateRewardAccountFixture::default_with_ids(worker_id, new_reward_account);
-
-        update_account_fixture.call_and_assert(Ok(()));
-=======
+        ));
+    });
+}
+
+#[test]
 fn update_reward_amount_succeeds_for_leader() {
     build_test_externalities().execute_with(|| {
         let worker_id = HireLeadFixture::default()
@@ -2894,19 +2230,10 @@
             .with_origin(RawOrigin::Root);
 
         update_amount_fixture.call_and_assert(Ok(()));
->>>>>>> 3eaecb10
-    });
-}
-
-#[test]
-<<<<<<< HEAD
-fn update_reward_account_fails_with_invalid_origin() {
-    build_test_externalities().execute_with(|| {
-        let update_account_fixture =
-            UpdateRewardAccountFixture::default_with_ids(1, 1).with_origin(RawOrigin::None);
-
-        update_account_fixture.call_and_assert(Err(DispatchError::BadOrigin));
-=======
+    });
+}
+
+#[test]
 fn update_reward_amount_fails_with_invalid_origin() {
     build_test_externalities().execute_with(|| {
         HireLeadFixture::default().hire_lead();
@@ -2917,30 +2244,10 @@
             .with_origin(RawOrigin::None);
 
         update_amount_fixture.call_and_assert(Err(DispatchError::BadOrigin));
->>>>>>> 3eaecb10
-    });
-}
-
-#[test]
-<<<<<<< HEAD
-fn update_reward_account_fails_with_invalid_origin_signed_account() {
-    build_test_externalities().execute_with(|| {
-        let reward_per_block = 10;
-
-        let worker_id = HireLeadFixture::default()
-            .with_reward_per_block(Some(reward_per_block))
-            .hire_lead();
-
-        let invalid_role_account = 23333;
-        let new_reward_account = 22;
-        let update_account_fixture =
-            UpdateRewardAccountFixture::default_with_ids(worker_id, new_reward_account)
-                .with_origin(RawOrigin::Signed(invalid_role_account));
-
-        update_account_fixture.call_and_assert(Err(
-            Error::<Test, DefaultInstance>::SignerIsNotWorkerRoleAccount.into(),
-        ));
-=======
+    });
+}
+
+#[test]
 fn update_reward_amount_fails_with_invalid_origin_for_leader() {
     build_test_externalities().execute_with(|| {
         let worker_id = HireLeadFixture::default().hire_lead();
@@ -2949,29 +2256,10 @@
             .with_origin(RawOrigin::None);
 
         update_amount_fixture.call_and_assert(Err(DispatchError::BadOrigin));
->>>>>>> 3eaecb10
-    });
-}
-
-#[test]
-<<<<<<< HEAD
-fn update_reward_account_fails_with_invalid_worker_id() {
-    build_test_externalities().execute_with(|| {
-        let reward_per_block = 10;
-
-        HireRegularWorkerFixture::default()
-            .with_reward_per_block(Some(reward_per_block))
-            .hire();
-
-        let invalid_worker_id = 11;
-        let new_reward_account = 2;
-        let update_account_fixture =
-            UpdateRewardAccountFixture::default_with_ids(invalid_worker_id, new_reward_account);
-
-        update_account_fixture.call_and_assert(Err(
-            Error::<Test, DefaultInstance>::WorkerDoesNotExist.into(),
-        ));
-=======
+    });
+}
+
+#[test]
 fn update_reward_amount_fails_with_invalid_origin_signed_account() {
     build_test_externalities().execute_with(|| {
         let worker_id = HireRegularWorkerFixture::default().hire();
@@ -2981,24 +2269,10 @@
 
         update_amount_fixture
             .call_and_assert(Err(Error::<Test, DefaultInstance>::IsNotLeadAccount.into()));
->>>>>>> 3eaecb10
-    });
-}
-
-#[test]
-<<<<<<< HEAD
-fn update_reward_account_fails_with_no_recurring_reward() {
-    build_test_externalities().execute_with(|| {
-        let worker_id = HireRegularWorkerFixture::default().hire();
-
-        let new_reward_account = 343;
-
-        let update_account_fixture =
-            UpdateRewardAccountFixture::default_with_ids(worker_id, new_reward_account);
-
-        update_account_fixture
-            .call_and_assert(Err(Error::<Test, DefaultInstance>::WorkerHasNoReward.into()));
-=======
+    });
+}
+
+#[test]
 fn update_reward_amount_fails_with_invalid_worker_id() {
     build_test_externalities().execute_with(|| {
         HireRegularWorkerFixture::default().hire();
@@ -3010,34 +2284,10 @@
         update_amount_fixture.call_and_assert(Err(
             Error::<Test, DefaultInstance>::WorkerDoesNotExist.into(),
         ));
->>>>>>> 3eaecb10
-    });
-}
-
-#[test]
-<<<<<<< HEAD
-fn update_reward_amount_succeeds() {
-    build_test_externalities().execute_with(|| {
-        /*
-           Events are not emitted on block 0.
-           So any dispatchable calls made during genesis block formation will have no events emitted.
-           https://substrate.dev/recipes/2-appetizers/4-events.html
-        */
-        run_to_block(1);
-
-        let worker_id = HireRegularWorkerFixture::default().hire();
-
-        let reward_per_block = 120;
-
-        let update_amount_fixture = UpdateRewardAmountFixture::default_for_worker_id(worker_id)
-            .with_reward_per_block(Some(reward_per_block));
-
-        update_amount_fixture.call_and_assert(Ok(()));
-
-        EventFixture::assert_last_crate_event(RawEvent::WorkerRewardAmountUpdated(
-            worker_id,
-            Some(reward_per_block),
-=======
+    });
+}
+
+#[test]
 fn set_status_text_succeeded() {
     build_test_externalities().execute_with(|| {
         HireLeadFixture::default().hire_lead();
@@ -3052,24 +2302,11 @@
         let expected_hash = <Test as frame_system::Trait>::Hashing::hash(&status_text);
         EventFixture::assert_last_crate_event(RawEvent::StatusTextChanged(
             expected_hash.as_ref().to_vec(),
->>>>>>> 3eaecb10
-        ));
-    });
-}
-
-#[test]
-<<<<<<< HEAD
-fn update_reward_amount_succeeds_for_leader() {
-    build_test_externalities().execute_with(|| {
-        let worker_id = HireLeadFixture::default()
-            .with_reward_per_block(Some(1000))
-            .hire_lead();
-
-        let update_amount_fixture = UpdateRewardAmountFixture::default_for_worker_id(worker_id)
-            .with_origin(RawOrigin::Root);
-
-        update_amount_fixture.call_and_assert(Ok(()));
-=======
+        ));
+    });
+}
+
+#[test]
 fn set_status_text_fails_with_bad_origin() {
     build_test_externalities().execute_with(|| {
         HireLeadFixture::default().hire_lead();
@@ -3078,23 +2315,10 @@
         SetStatusTextFixture::default()
             .with_origin(RawOrigin::Signed(leader_account_id))
             .call_and_assert(Err(Error::<Test, DefaultInstance>::IsNotLeadAccount.into()));
->>>>>>> 3eaecb10
-    });
-}
-
-#[test]
-<<<<<<< HEAD
-fn update_reward_amount_fails_with_invalid_origin() {
-    build_test_externalities().execute_with(|| {
-        HireLeadFixture::default().hire_lead();
-
-        let worker_id = 22; // random worker id
-
-        let update_amount_fixture = UpdateRewardAmountFixture::default_for_worker_id(worker_id)
-            .with_origin(RawOrigin::None);
-
-        update_amount_fixture.call_and_assert(Err(DispatchError::BadOrigin));
-=======
+    });
+}
+
+#[test]
 fn spend_from_budget_succeeded() {
     build_test_externalities().execute_with(|| {
         let account_id = 2;
@@ -3112,42 +2336,19 @@
             .call_and_assert(Ok(()));
 
         EventFixture::assert_last_crate_event(RawEvent::BudgetSpending(account_id, amount));
->>>>>>> 3eaecb10
-    });
-}
-
-#[test]
-<<<<<<< HEAD
-fn update_reward_amount_fails_with_invalid_origin_for_leader() {
-    build_test_externalities().execute_with(|| {
-        let worker_id = HireLeadFixture::default().hire_lead();
-
-        let update_amount_fixture = UpdateRewardAmountFixture::default_for_worker_id(worker_id)
-            .with_origin(RawOrigin::None);
-
-        update_amount_fixture.call_and_assert(Err(DispatchError::BadOrigin));
-=======
+    });
+}
+
+#[test]
 fn spend_from_budget_failed_with_invalid_origin() {
     build_test_externalities().execute_with(|| {
         SpendFromBudgetFixture::default()
             .with_origin(RawOrigin::None.into())
             .call_and_assert(Err(DispatchError::BadOrigin));
->>>>>>> 3eaecb10
-    });
-}
-
-#[test]
-<<<<<<< HEAD
-fn update_reward_amount_fails_with_invalid_origin_signed_account() {
-    build_test_externalities().execute_with(|| {
-        let worker_id = HireRegularWorkerFixture::default().hire();
-
-        let update_amount_fixture = UpdateRewardAmountFixture::default_for_worker_id(worker_id)
-            .with_origin(RawOrigin::Signed(2));
-
-        update_amount_fixture
-            .call_and_assert(Err(Error::<Test, DefaultInstance>::IsNotLeadAccount.into()));
-=======
+    });
+}
+
+#[test]
 fn spend_from_budget_fails_with_empty_budget() {
     build_test_externalities().execute_with(|| {
         let account_id = 2;
@@ -3160,24 +2361,10 @@
             .call_and_assert(Err(
                 Error::<Test, DefaultInstance>::InsufficientBudgetForSpending.into(),
             ));
->>>>>>> 3eaecb10
-    });
-}
-
-#[test]
-<<<<<<< HEAD
-fn update_reward_amount_fails_with_invalid_worker_id() {
-    build_test_externalities().execute_with(|| {
-        HireRegularWorkerFixture::default().hire();
-
-        let invalid_worker_id = 12;
-        let update_amount_fixture =
-            UpdateRewardAmountFixture::default_for_worker_id(invalid_worker_id);
-
-        update_amount_fixture.call_and_assert(Err(
-            Error::<Test, DefaultInstance>::WorkerDoesNotExist.into(),
-        ));
-=======
+    });
+}
+
+#[test]
 fn spend_from_budget_fails_with_zero_amount() {
     build_test_externalities().execute_with(|| {
         let account_id = 2;
@@ -3188,40 +2375,10 @@
             .with_account_id(account_id)
             .with_amount(amount)
             .call_and_assert(Err(Error::<Test, DefaultInstance>::CannotSpendZero.into()));
->>>>>>> 3eaecb10
-    });
-}
-
-#[test]
-<<<<<<< HEAD
-fn set_status_text_succeeded() {
-    build_test_externalities().execute_with(|| {
-        HireLeadFixture::default().hire_lead();
-
-        run_to_block(1);
-
-        let status_text = b"some".to_vec();
-        SetStatusTextFixture::default()
-            .with_status_text(Some(status_text.clone()))
-            .call_and_assert(Ok(()));
-
-        let expected_hash = <Test as frame_system::Trait>::Hashing::hash(&status_text);
-        EventFixture::assert_last_crate_event(RawEvent::StatusTextChanged(
-            expected_hash.as_ref().to_vec(),
-        ));
-    });
-}
-
-#[test]
-fn set_status_text_fails_with_bad_origin() {
-    build_test_externalities().execute_with(|| {
-        HireLeadFixture::default().hire_lead();
-        let leader_account_id = 10;
-
-        SetStatusTextFixture::default()
-            .with_origin(RawOrigin::Signed(leader_account_id))
-            .call_and_assert(Err(Error::<Test, DefaultInstance>::IsNotLeadAccount.into()));
-=======
+    });
+}
+
+#[test]
 fn ensure_worker_origin_works_correctly() {
     build_test_externalities().execute_with(|| {
         let invalid_worker_id = 2;
@@ -3257,39 +2414,10 @@
             ),
             Ok(())
         );
->>>>>>> 3eaecb10
-    });
-}
-
-#[test]
-<<<<<<< HEAD
-fn spend_from_budget_succeeded() {
-    build_test_externalities().execute_with(|| {
-        let account_id = 2;
-        let amount = 100;
-        HireLeadFixture::default().hire_lead();
-
-        run_to_block(1);
-
-        let set_budget_fixture = SetBudgetFixture::default().with_budget(1000);
-        assert_eq!(set_budget_fixture.call(), Ok(()));
-
-        SpendFromBudgetFixture::default()
-            .with_account_id(account_id)
-            .with_amount(amount)
-            .call_and_assert(Ok(()));
-
-        EventFixture::assert_last_crate_event(RawEvent::BudgetSpending(account_id, amount));
-    });
-}
-
-#[test]
-fn spend_from_budget_failed_with_invalid_origin() {
-    build_test_externalities().execute_with(|| {
-        SpendFromBudgetFixture::default()
-            .with_origin(RawOrigin::None.into())
-            .call_and_assert(Err(DispatchError::BadOrigin));
-=======
+    });
+}
+
+#[test]
 fn ensure_leader_origin_works_correctly() {
     build_test_externalities().execute_with(|| {
         assert_eq!(
@@ -3330,25 +2458,10 @@
             TestWorkingGroup::get_leader_member_id(),
             Some(leader_member_id)
         );
->>>>>>> 3eaecb10
-    });
-}
-
-#[test]
-<<<<<<< HEAD
-fn spend_from_budget_fails_with_empty_budget() {
-    build_test_externalities().execute_with(|| {
-        let account_id = 2;
-        let amount = 100;
-        HireLeadFixture::default().hire_lead();
-
-        SpendFromBudgetFixture::default()
-            .with_account_id(account_id)
-            .with_amount(amount)
-            .call_and_assert(Err(
-                Error::<Test, DefaultInstance>::InsufficientBudgetForSpending.into(),
-            ));
-=======
+    });
+}
+
+#[test]
 fn is_leader_account_id_works_correctly() {
     build_test_externalities().execute_with(|| {
         let invalid_account_id = 2u64;
@@ -3367,23 +2480,10 @@
 
         let account_id = 1u64;
         assert_eq!(TestWorkingGroup::is_leader_account_id(&account_id), true);
->>>>>>> 3eaecb10
-    });
-}
-
-#[test]
-<<<<<<< HEAD
-fn spend_from_budget_fails_with_zero_amount() {
-    build_test_externalities().execute_with(|| {
-        let account_id = 2;
-        let amount = 0;
-        HireLeadFixture::default().hire_lead();
-
-        SpendFromBudgetFixture::default()
-            .with_account_id(account_id)
-            .with_amount(amount)
-            .call_and_assert(Err(Error::<Test, DefaultInstance>::CannotSpendZero.into()));
-=======
+    });
+}
+
+#[test]
 fn is_worker_account_id_works_correctly() {
     build_test_externalities().execute_with(|| {
         let invalid_account_id = 2u64;
@@ -3412,6 +2512,5 @@
             TestWorkingGroup::is_worker_account_id(&account_id, &worker_id),
             true
         );
->>>>>>> 3eaecb10
     });
 }