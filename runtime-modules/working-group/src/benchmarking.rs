#![cfg(feature = "runtime-benchmarks")]
use super::*;
use core::convert::TryInto;
use frame_benchmarking::{account, benchmarks_instance, Zero};
use frame_support::traits::OnInitialize;
use frame_system::EventRecord;
use frame_system::Module as System;
use frame_system::RawOrigin;
use sp_runtime::traits::Bounded;
use sp_std::cmp::min;
use sp_std::prelude::*;

use crate::types::StakeParameters;
use crate::Module as WorkingGroup;
use balances::Module as Balances;
use membership::Module as Membership;

const SEED: u32 = 0;
const MAX_BYTES: u32 = 16384;

enum StakingRole {
    WithStakes,
    WithoutStakes,
}

fn assert_last_event<T: Trait<I>, I: Instance>(generic_event: <T as Trait<I>>::Event) {
    let events = System::<T>::events();
    let system_event: <T as frame_system::Trait>::Event = generic_event.into();
    // compare to the last event record
    let EventRecord { event, .. } = &events[events.len() - 1];
    assert_eq!(event, &system_event);
}

fn get_byte(num: u32, byte_number: u8) -> u8 {
    ((num & (0xff << (8 * byte_number))) >> 8 * byte_number) as u8
}

fn add_opening_helper<T: Trait<I>, I: Instance>(
    id: u32,
    add_opening_origin: &T::Origin,
    staking_role: &StakingRole,
    job_opening_type: &OpeningType,
) -> OpeningId {
    let staking_policy = match staking_role {
        StakingRole::WithStakes => Some(StakePolicy {
            stake_amount: One::one(),
            leaving_unstaking_period: T::MinUnstakingPeriodLimit::get() + One::one(),
        }),
        StakingRole::WithoutStakes => None,
    };

    WorkingGroup::<T, _>::add_opening(
        add_opening_origin.clone(),
        vec![],
        *job_opening_type,
        staking_policy,
        Some(One::one()),
    )
    .unwrap();

    let opening_id = id.into();

    assert!(
        OpeningById::<T, I>::contains_key(opening_id),
        "Opening not added"
    );

    opening_id
}

fn apply_on_opening_helper<T: Trait<I>, I: Instance>(
    id: u32,
    staking_role: &StakingRole,
    applicant_id: &T::AccountId,
    member_id: &T::MemberId,
    opening_id: &OpeningId,
) -> ApplicationId {
    let stake_parameters = match staking_role {
        StakingRole::WithStakes => Some(StakeParameters {
            // Due to mock implementation of StakingHandler we can't go over 1000
            stake: min(BalanceOf::<T>::max_value(), BalanceOf::<T>::from(1000)),
            staking_account_id: applicant_id.clone(),
        }),
        StakingRole::WithoutStakes => None,
    };

    WorkingGroup::<T, _>::apply_on_opening(
        RawOrigin::Signed(applicant_id.clone()).into(),
        ApplyOnOpeningParameters::<T> {
            member_id: *member_id,
            opening_id: *opening_id,
            role_account_id: applicant_id.clone(),
            reward_account_id: applicant_id.clone(),
            description: vec![],
            stake_parameters,
        },
    )
    .unwrap();

    let application_id = id.into();

    assert!(
        ApplicationById::<T, I>::contains_key(application_id),
        "Application not added"
    );

    application_id
}

fn add_opening_and_apply_with_multiple_ids<T: Trait<I> + membership::Trait, I: Instance>(
    ids: &Vec<u32>,
    add_opening_origin: &T::Origin,
    staking_role: &StakingRole,
    job_opening_type: &OpeningType,
) -> (OpeningId, BTreeSet<ApplicationId>, Vec<T::AccountId>) {
    let opening_id =
        add_opening_helper::<T, I>(1, add_opening_origin, &staking_role, job_opening_type);

    let mut successful_application_ids = BTreeSet::new();

    let mut account_ids = Vec::new();
    for id in ids.iter() {
        let (applicant_account_id, applicant_member_id) =
            member_funded_account::<T, I>("member", *id);
        let application_id = apply_on_opening_helper::<T, I>(
            *id,
            &staking_role,
            &applicant_account_id,
            &applicant_member_id,
            &opening_id,
        );

        successful_application_ids.insert(application_id);
        account_ids.push(applicant_account_id);
    }

    (opening_id, successful_application_ids, account_ids)
}

fn add_and_apply_opening<T: Trait<I>, I: Instance>(
    id: u32,
    add_opening_origin: &T::Origin,
    staking_role: &StakingRole,
    applicant_id: &T::AccountId,
    member_id: &T::MemberId,
    job_opening_type: &OpeningType,
) -> (OpeningId, ApplicationId) {
    let opening_id =
        add_opening_helper::<T, I>(id, add_opening_origin, staking_role, job_opening_type);

    let application_id =
        apply_on_opening_helper::<T, I>(id, staking_role, applicant_id, member_id, &opening_id);

    (opening_id, application_id)
}

// Method to generate a distintic valid handle
// for a membership. For each index.
fn handle_from_id<T: membership::Trait>(id: u32) -> Vec<u8> {
    let min_handle_length = 1;

    let mut handle = vec![];

    for i in 0..4 {
        handle.push(get_byte(id, i));
    }

    while handle.len() < (min_handle_length as usize) {
        handle.push(0u8);
    }

    handle
}

fn member_funded_account<T: Trait<I> + membership::Trait, I: Instance>(
    name: &'static str,
    id: u32,
) -> (T::AccountId, T::MemberId) {
    let account_id = account::<T::AccountId>(name, id, SEED);
    let handle = handle_from_id::<T>(id);

    let _ = Balances::<T>::make_free_balance_be(&account_id, BalanceOf::<T>::max_value());

    let params = membership::BuyMembershipParameters {
        root_account: account_id.clone(),
        controller_account: account_id.clone(),
        name: None,
        handle: Some(handle),
        avatar_uri: None,
        about: None,
        referrer_id: None,
    };

    Membership::<T>::buy_membership(RawOrigin::Signed(account_id.clone()).into(), params).unwrap();

    let _ = Balances::<T>::make_free_balance_be(&account_id, BalanceOf::<T>::max_value());

    let member_id = T::MemberId::from(id.try_into().unwrap());
    Membership::<T>::add_staking_account_candidate(
        RawOrigin::Signed(account_id.clone()).into(),
<<<<<<< HEAD
        member_id,
    )
    .unwrap();

    Membership::<T>::confirm_staking_account(
        RawOrigin::Signed(account_id.clone()).into(),
        member_id,
=======
        member_id.clone(),
    )
    .unwrap();
    Membership::<T>::confirm_staking_account(
        RawOrigin::Signed(account_id.clone()).into(),
        member_id.clone(),
>>>>>>> 3df29724
        account_id.clone(),
    )
    .unwrap();

    (account_id, member_id)
}

fn force_missed_reward<T: Trait<I>, I: Instance>() {
    let curr_block_number =
        System::<T>::block_number().saturating_add(T::RewardPeriod::get().into());
    System::<T>::set_block_number(curr_block_number);
    WorkingGroup::<T, _>::set_budget(RawOrigin::Root.into(), Zero::zero()).unwrap();
    WorkingGroup::<T, _>::on_initialize(curr_block_number);
}

fn insert_a_worker<T: Trait<I> + membership::Trait, I: Instance>(
    staking_role: StakingRole,
    job_opening_type: OpeningType,
    id: u32,
    lead_id: Option<T::AccountId>,
) -> (T::AccountId, WorkerId<T>)
where
    WorkingGroup<T, I>: OnInitialize<T::BlockNumber>,
{
    let add_worker_origin = match job_opening_type {
        OpeningType::Leader => RawOrigin::Root,
        OpeningType::Regular => RawOrigin::Signed(lead_id.clone().unwrap()),
    };

    let (caller_id, member_id) = member_funded_account::<T, I>("member", id);

    let (opening_id, application_id) = add_and_apply_opening::<T, I>(
        id,
        &T::Origin::from(add_worker_origin.clone()),
        &staking_role,
        &caller_id,
        &member_id,
        &job_opening_type,
    );

    let mut successful_application_ids = BTreeSet::<ApplicationId>::new();
    successful_application_ids.insert(application_id);
    WorkingGroup::<T, _>::fill_opening(
        add_worker_origin.clone().into(),
        opening_id,
        successful_application_ids,
    )
    .unwrap();

    // Every worst case either include or doesn't mind having a non-zero
    // remaining reward
    force_missed_reward::<T, I>();

    let worker_id = WorkerId::<T>::from(id.try_into().unwrap());

    assert!(WorkerById::<T, I>::contains_key(worker_id));

    (caller_id, worker_id)
}

benchmarks_instance! {
    where_clause {
        where T: membership::Trait
    }

    _ { }

    on_initialize_leaving {
        let i in 2 .. T::MaxWorkerNumberLimit::get();

        let (lead_id, lead_worker_id) = insert_a_worker::<T, I>(
            StakingRole::WithStakes,
            OpeningType::Leader,
            0,
            None
        );

        let (opening_id, successful_application_ids, application_account_id) =
            add_opening_and_apply_with_multiple_ids::<T, I>(
                &(1..i).collect(),
                &T::Origin::from(RawOrigin::Signed(lead_id.clone())),
                &StakingRole::WithStakes,
                &OpeningType::Regular
            );

        WorkingGroup::<T, I>::fill_opening(
            RawOrigin::Signed(lead_id.clone()).into(),
            opening_id,
            successful_application_ids.clone()
        ).unwrap();

        force_missed_reward::<T,I>();

        // Force all workers to leave (Including the lead)
        // We should have every WorkerId from 0 to i-1
        // Corresponding to each account id
        let mut worker_id = Zero::zero();
        for id in application_account_id {
            worker_id += One::one();
            WorkingGroup::<T, _>::leave_role(RawOrigin::Signed(id).into(), worker_id).unwrap();
        }

        // Worst case scenario one of the leaving workers is the lead
        WorkingGroup::<T, _>::leave_role(
            RawOrigin::Signed(lead_id).into(),
            lead_worker_id
        ).unwrap();

        for i in 1..successful_application_ids.len() {
            let worker = WorkerId::<T>::from(i.try_into().unwrap());
            assert!(WorkerById::<T, I>::contains_key(worker), "Not all workers added");
            assert_eq!(
                WorkingGroup::<T, _>::worker_by_id(worker).started_leaving_at,
                Some(System::<T>::block_number()),
                "Worker hasn't started leaving"
            );
        }

        // Maintain consistency with add_opening_helper
        let leaving_unstaking_period = T::MinUnstakingPeriodLimit::get() + One::one();

        // Force unstaking period to have passed
        let curr_block_number =
            System::<T>::block_number().saturating_add(leaving_unstaking_period.into());
        System::<T>::set_block_number(curr_block_number);
        WorkingGroup::<T, _>::set_budget(
            RawOrigin::Root.into(),
            BalanceOf::<T>::max_value()
        ).unwrap();

        assert_eq!(WorkingGroup::<T, _>::budget(), BalanceOf::<T>::max_value());
    }: { WorkingGroup::<T, _>::on_initialize(curr_block_number) }
    verify {
        WorkerById::<T, I>::iter().for_each(|(worker_id, _)| {
            assert!(!WorkerById::<T, I>::contains_key(worker_id), "Worker hasn't left");
        });

        let reward_per_worker = BalanceOf::<T>::from(T::RewardPeriod::get());

        assert_eq!(
            WorkingGroup::<T, I>::budget(),
            BalanceOf::<T>::max_value()
                .saturating_sub(BalanceOf::<T>::from(i) * reward_per_worker)
                .saturating_sub(reward_per_worker),
            "Budget wasn't correctly updated, probably not all workers rewarded"
        );
    }


    on_initialize_rewarding_with_missing_reward {
        let i in 2 .. T::MaxWorkerNumberLimit::get();

        let (lead_id, _) = insert_a_worker::<T, I>(
            StakingRole::WithStakes,
            OpeningType::Leader,
            0,
            None
        );

        let (opening_id, successful_application_ids, _) =
            add_opening_and_apply_with_multiple_ids::<T, I>(
                &(1..i).collect(),
                &T::Origin::from(RawOrigin::Signed(lead_id.clone())),
                &StakingRole::WithStakes,
                &OpeningType::Regular
            );

        WorkingGroup::<T, _>::fill_opening(RawOrigin::Signed(lead_id.clone()).into(), opening_id,
        successful_application_ids.clone()).unwrap();

        for i in 1..successful_application_ids.len() {
            assert!(
                WorkerById::<T, I>::contains_key(WorkerId::<T>::from(i.try_into().unwrap())),
                "Not all workers added"
            );
        }

        // Worst case scenario there is a missing reward
        force_missed_reward::<T, I>();

        // Sets periods so that we can reward
        let curr_block_number =
            System::<T>::block_number().saturating_add(T::RewardPeriod::get().into());
        System::<T>::set_block_number(curr_block_number);

        // Sets budget so that we can pay it
        WorkingGroup::<T, _>::set_budget(
            RawOrigin::Root.into(),
            BalanceOf::<T>::max_value()
        ).unwrap();

        assert_eq!(WorkingGroup::<T, _>::budget(), BalanceOf::<T>::max_value());
    }: { WorkingGroup::<T, _>::on_initialize(curr_block_number) }
    verify {
        let reward_per_worker = BalanceOf::<T>::from(T::RewardPeriod::get());

        let reward_for_workers =
            BalanceOf::<T>::from(i) * reward_per_worker * BalanceOf::<T>::from(2);

        assert_eq!(
            WorkingGroup::<T, _>::budget(),
            // When creating a worker using `insert_a_worker` it gives the lead a number of block
            // equating to reward period as missed reward(and the reward value is 1) therefore the
            // additional discount of balance
            BalanceOf::<T>::max_value()
                .saturating_sub(reward_for_workers)
                .saturating_sub(reward_per_worker),
            "Budget wasn't correctly updated, probably not all workers rewarded"
        );
    }

    on_initialize_rewarding_with_missing_reward_cant_pay {
        let i in 2 .. T::MaxWorkerNumberLimit::get();

        let (lead_id, _) = insert_a_worker::<T, I>(
            StakingRole::WithStakes,
            OpeningType::Leader,
            0,
            None
        );

        let (opening_id, successful_application_ids, _) =
            add_opening_and_apply_with_multiple_ids::<T, I>(
                &(1..i).collect(),
                &T::Origin::from(RawOrigin::Signed(lead_id.clone())),
                &StakingRole::WithStakes,
                &OpeningType::Regular
            );

        WorkingGroup::<T, _>::fill_opening(RawOrigin::Signed(lead_id.clone()).into(), opening_id,
        successful_application_ids.clone()).unwrap();

        for i in 1..successful_application_ids.len() {
            assert!(
                WorkerById::<T, I>::contains_key(WorkerId::<T>::from(i.try_into().unwrap())),
                "Not all workers added"
            );
        }

        // Sets periods so that we can reward
        let curr_block_number =
            System::<T>::block_number().saturating_add(T::RewardPeriod::get().into());

        System::<T>::set_block_number(curr_block_number);

        // Sets budget so that we can't pay it
        WorkingGroup::<T, _>::set_budget(RawOrigin::Root.into(), Zero::zero()).unwrap();

        assert_eq!(WorkingGroup::<T, _>::budget(), Zero::zero());

    }: { WorkingGroup::<T, _>::on_initialize(curr_block_number) }
    verify {
        WorkerById::<T, I>::iter().for_each(|(_, worker)| {
            let missed_reward = worker.missed_reward.expect("There should be some missed reward");

            assert!(
                missed_reward >= BalanceOf::<T>::from(T::RewardPeriod::get()),
                "At least one worker wasn't rewarded"
            );
        });
    }

    on_initialize_rewarding_without_missing_reward {
        let i in 2 .. T::MaxWorkerNumberLimit::get();

        let (lead_id, _) = insert_a_worker::<T, I>(
            StakingRole::WithStakes,
            OpeningType::Leader,
            0,
            None
        );

        let (opening_id, successful_application_ids, _) =
            add_opening_and_apply_with_multiple_ids::<T, I>(
                &(1..i).collect(),
                &T::Origin::from(RawOrigin::Signed(lead_id.clone())),
                &StakingRole::WithStakes,
                &OpeningType::Regular
            );

        WorkingGroup::<T, _>::fill_opening(RawOrigin::Signed(lead_id.clone()).into(), opening_id,
        successful_application_ids.clone()).unwrap();

        for i in 1..successful_application_ids.len() {
            assert!(
                WorkerById::<T, I>::contains_key(WorkerId::<T>::from(i.try_into().unwrap())),
                "Not all workers added"
            );
        }

        // Sets periods so that we can reward
        let curr_block_number =
            System::<T>::block_number().saturating_add(T::RewardPeriod::get().into());
        System::<T>::set_block_number(curr_block_number);

        // Sets budget so that we can pay it
        WorkingGroup::<T, _>::set_budget(
            RawOrigin::Root.into(), BalanceOf::<T>::max_value()
        ).unwrap();
        assert_eq!(WorkingGroup::<T, _>::budget(), BalanceOf::<T>::max_value());

    }: { WorkingGroup::<T, _>::on_initialize(curr_block_number) }
    verify {
        let reward_per_worker = BalanceOf::<T>::from(T::RewardPeriod::get());
        let workers_total_reward = BalanceOf::<T>::from(i) * reward_per_worker;
        assert_eq!(
            WorkingGroup::<T, _>::budget(),
            // When creating a worker using `insert_a_worker` it gives the lead a number of block
            // equating to reward period as missed reward(and the reward value is 1) therefore the
            // additional discount of balance
            BalanceOf::<T>::max_value()
                .saturating_sub(workers_total_reward)
                .saturating_sub(reward_per_worker),
            "Budget wasn't correctly updated, probably not all workers rewarded"
        );
    }

    apply_on_opening {
        let i in 1 .. MAX_BYTES;

        let (lead_account_id, lead_member_id) = member_funded_account::<T, I>("lead", 0);
        let opening_id = add_opening_helper::<T, I>(
            0,
            &T::Origin::from(RawOrigin::Root),
            &StakingRole::WithStakes,
            &OpeningType::Leader
        );

        let apply_on_opening_params = ApplyOnOpeningParameters::<T> {
            member_id: lead_member_id,
            opening_id: opening_id.clone(),
            role_account_id: lead_account_id.clone(),
            reward_account_id: lead_account_id.clone(),
            description: vec![0u8; i.try_into().unwrap()],
            stake_parameters: Some(
                // Make sure to keep consistency with the StakePolicy in add_opening_helper
                // (we are safe as long as we are using max_value for stake)
                StakeParameters {
                    stake: One::one(),
                    staking_account_id: lead_account_id.clone(),
                }
            ),
        };

    }: _ (RawOrigin::Signed(lead_account_id.clone()), apply_on_opening_params)
    verify {
        assert!(
            ApplicationById::<T, I>::contains_key(0),
            "Application not found"
        );

        assert_last_event::<T, I>(RawEvent::AppliedOnOpening(opening_id, Zero::zero()).into());
    }

    fill_opening_lead {
        let (lead_account_id, lead_member_id) = member_funded_account::<T, I>("lead", 0);
        let (opening_id, application_id) = add_and_apply_opening::<T, I>(
            0,
            &RawOrigin::Root.into(),
            &StakingRole::WithoutStakes,
            &lead_account_id,
            &lead_member_id,
            &OpeningType::Leader
        );

        let mut successful_application_ids: BTreeSet<ApplicationId> = BTreeSet::new();
        successful_application_ids.insert(application_id);
    }: fill_opening(RawOrigin::Root, opening_id, successful_application_ids)
    verify {
        assert!(!OpeningById::<T, I>::contains_key(opening_id), "Opening still not filled");

        let worker_id = Zero::zero();

        assert_eq!(
            WorkingGroup::<T, I>::current_lead(),
            Some(worker_id),
            "Opening for lead not filled"
        );

        let mut application_id_to_worker_id = BTreeMap::new();
        application_id_to_worker_id.insert(application_id, worker_id);

        assert_last_event::<T, I>(
            RawEvent::OpeningFilled(opening_id, application_id_to_worker_id).into()
        );
    }

    fill_opening_worker {
        let i in 1 .. T::MaxWorkerNumberLimit::get() - 1;
        let (lead_id, lead_worker_id) = insert_a_worker::<T, I>(
            StakingRole::WithoutStakes,
            OpeningType::Leader,
            0,
            None
        );

        let (opening_id, successful_application_ids, _) =
            add_opening_and_apply_with_multiple_ids::<T, I>(
                &(1..i+1).collect(),
                &T::Origin::from(RawOrigin::Signed(lead_id.clone())),
                &StakingRole::WithoutStakes,
                &OpeningType::Regular
            );
    }: fill_opening(
            RawOrigin::Signed(lead_id.clone()),
            opening_id,
            successful_application_ids.clone()
        )
    verify {
        assert!(!OpeningById::<T, I>::contains_key(opening_id), "Opening still not filled");

        let mut application_id_to_worker_id = BTreeMap::new();
        for (i, application_id) in successful_application_ids.iter().enumerate() {
            let worker_id = WorkerId::<T>::from((i + 1).try_into().unwrap());
            application_id_to_worker_id.insert(*application_id, worker_id);
            assert!(
                WorkerById::<T, I>::contains_key(WorkerId::<T>::from(i.try_into().unwrap())),
                "Not all workers added"
            );
        }

        assert_last_event::<T, I>(
            RawEvent::OpeningFilled(opening_id, application_id_to_worker_id).into()
        );
    }

    update_role_account{
        let (lead_id, lead_worker_id) =
            insert_a_worker::<T, I>(StakingRole::WithoutStakes, OpeningType::Leader, 0, None);
        let new_account_id = account::<T::AccountId>("new_lead_account", 1, SEED);
    }: _ (RawOrigin::Signed(lead_id), lead_worker_id, new_account_id.clone())
    verify {
        assert_eq!(
            WorkingGroup::<T, I>::worker_by_id(lead_worker_id).role_account_id,
            new_account_id,
            "Role account notupdated"
        );

        assert_last_event::<T, I>(
            RawEvent::WorkerRoleAccountUpdated(lead_worker_id, new_account_id).into()
        );
    }

    cancel_opening {
        let (lead_id, _) =
            insert_a_worker::<T, I>(StakingRole::WithoutStakes, OpeningType::Leader, 0, None);
        let opening_id = add_opening_helper::<T, I>(
            1,
            &T::Origin::from(RawOrigin::Signed(lead_id.clone())),
            &StakingRole::WithoutStakes,
            &OpeningType::Regular
        );

    }: _ (RawOrigin::Signed(lead_id.clone()), opening_id)
    verify {
        assert!(!OpeningById::<T, I>::contains_key(opening_id), "Opening not removed");
        assert_last_event::<T, I>(RawEvent::OpeningCanceled(opening_id).into());
    }

    withdraw_application {

        let (caller_id, member_id) = member_funded_account::<T, I>("lead", 0);
        let (_, application_id) = add_and_apply_opening::<T, I>(0,
            &RawOrigin::Root.into(),
            &StakingRole::WithStakes,
            &caller_id,
            &member_id,
            &OpeningType::Leader
        );

    }: _ (RawOrigin::Signed(caller_id.clone()), application_id)
    verify {
        assert!(!ApplicationById::<T, I>::contains_key(application_id), "Application not removed");
        assert_last_event::<T, I>(RawEvent::ApplicationWithdrawn(application_id).into());
    }

    // Regular worker is the worst case scenario since the checks
    // require access to the storage whilist that's not the case with a lead opening
    slash_stake {
        let i in 0 .. MAX_BYTES;

        let (lead_id, lead_worker_id) =
            insert_a_worker::<T, I>(StakingRole::WithoutStakes, OpeningType::Leader, 0, None);
        let (caller_id, worker_id) = insert_a_worker::<T, I>(
            StakingRole::WithStakes,
            OpeningType::Regular,
            1,
            Some(lead_id.clone())
        );
        let slashing_amount = One::one();
        let penalty = Penalty {
            slashing_text: vec![0u8; i.try_into().unwrap()],
            slashing_amount,
        };
    }: _(RawOrigin::Signed(lead_id.clone()), worker_id, penalty)
    verify {
        assert_last_event::<T, I>(RawEvent::StakeSlashed(worker_id, slashing_amount).into());
    }

    terminate_role_worker {
        let i in 0 .. MAX_BYTES;

        let (lead_id, _) =
            insert_a_worker::<T, I>(StakingRole::WithoutStakes, OpeningType::Leader, 0, None);
        let (caller_id, worker_id) = insert_a_worker::<T, I>(
            StakingRole::WithStakes,
            OpeningType::Regular,
            1,
            Some(lead_id.clone())
        );
        // To be able to pay unpaid reward
        let current_budget = BalanceOf::<T>::max_value();
        WorkingGroup::<T, _>::set_budget(RawOrigin::Root.into(), current_budget).unwrap();
        let penalty = Penalty {
            slashing_text: vec![0u8; i.try_into().unwrap()],
            slashing_amount: One::one(),
        };
    }: terminate_role(RawOrigin::Signed(lead_id.clone()), worker_id, Some(penalty))
    verify {
        assert!(!WorkerById::<T, I>::contains_key(worker_id), "Worker not terminated");
        assert_last_event::<T, I>(RawEvent::TerminatedWorker(worker_id).into());
    }

    terminate_role_lead {
        let i in 0 .. MAX_BYTES;

        let (_, lead_worker_id) =
            insert_a_worker::<T, I>(StakingRole::WithStakes, OpeningType::Leader, 0, None);
        let current_budget = BalanceOf::<T>::max_value();
        // To be able to pay unpaid reward
        WorkingGroup::<T, _>::set_budget(RawOrigin::Root.into(), current_budget).unwrap();
        let penalty = Penalty {
            slashing_text: vec![0u8; i.try_into().unwrap()],
            slashing_amount: One::one(),
        };
    }: terminate_role(RawOrigin::Root, lead_worker_id, Some(penalty))
    verify {
        assert!(!WorkerById::<T, I>::contains_key(lead_worker_id), "Worker not terminated");
        assert_last_event::<T, I>(RawEvent::TerminatedLeader(lead_worker_id).into());
    }

    // Regular worker is the worst case scenario since the checks
    // require access to the storage whilist that's not the case with a lead opening
    increase_stake {
        let (lead_id, _) =
            insert_a_worker::<T, I>(StakingRole::WithoutStakes, OpeningType::Leader, 0, None);
        let (caller_id, worker_id) = insert_a_worker::<T, I>(
            StakingRole::WithStakes,
            OpeningType::Regular,
            1,
            Some(lead_id.clone())
        );

        let old_stake = One::one();
        WorkingGroup::<T, _>::decrease_stake(
            RawOrigin::Signed(lead_id.clone()).into(), worker_id.clone(), old_stake).unwrap();
        let new_stake = old_stake + One::one();
    }: _ (RawOrigin::Signed(caller_id.clone()), worker_id.clone(), new_stake)
    verify {
        assert_last_event::<T, I>(RawEvent::StakeIncreased(worker_id, new_stake).into());
    }

    // Regular worker is the worst case scenario since the checks
    // require access to the storage whilist that's not the case with a lead opening
    decrease_stake {
        let (lead_id, _) =
            insert_a_worker::<T, I>(StakingRole::WithoutStakes, OpeningType::Leader, 0, None);
        let (_, worker_id) = insert_a_worker::<T, I>(
            StakingRole::WithStakes,
            OpeningType::Regular,
            1,
            Some(lead_id.clone())
        );

        // I'm assuming that we will usually have MaxBalance > 1
        let new_stake = One::one();
    }: _ (RawOrigin::Signed(lead_id), worker_id, new_stake)
    verify {
        assert_last_event::<T, I>(RawEvent::StakeDecreased(worker_id, new_stake).into());
    }

    spend_from_budget {
        let (lead_id, _) = insert_a_worker::<T, I>(
            StakingRole::WithoutStakes,
            OpeningType::Leader,
            0,
            None
        );

        let current_budget = BalanceOf::<T>::max_value();
        WorkingGroup::<T, _>::set_budget(RawOrigin::Root.into(), current_budget).unwrap();
    }: _ (RawOrigin::Signed(lead_id.clone()), lead_id.clone(), current_budget, None)
    verify {
        assert_eq!(WorkingGroup::<T, I>::budget(), Zero::zero(), "Budget not updated");
        assert_last_event::<T, I>(RawEvent::BudgetSpending(lead_id, current_budget).into());
    }

    // Regular worker is the worst case scenario since the checks
    // require access to the storage whilist that's not the case with a lead opening
    update_reward_amount {
        let (lead_id, _) =
            insert_a_worker::<T, I>(StakingRole::WithoutStakes, OpeningType::Leader, 0, None);
        let (_, worker_id) = insert_a_worker::<T, I>(
            StakingRole::WithoutStakes,
            OpeningType::Regular,
            1,
            Some(lead_id.clone())
        );

        let new_reward = Some(BalanceOf::<T>::max_value());
    }: _ (RawOrigin::Signed(lead_id.clone()), worker_id, new_reward)
    verify {
        assert_eq!(
            WorkingGroup::<T, I>::worker_by_id(worker_id).reward_per_block,
            new_reward,
            "Reward not updated"
        );

        assert_last_event::<T, I>(
            RawEvent::WorkerRewardAmountUpdated(worker_id, new_reward).into()
        );
    }

    set_status_text {
        let i in 0 .. MAX_BYTES;

        let (lead_id, _) =
            insert_a_worker::<T, I>(StakingRole::WithoutStakes, OpeningType::Leader, 0, None);
        let status_text = Some(vec![0u8; i.try_into().unwrap()]);

    }: _ (RawOrigin::Signed(lead_id), status_text.clone())
    verify {
        let status_text_hash = T::Hashing::hash(&status_text.unwrap()).as_ref().to_vec();

        assert_eq!(
            WorkingGroup::<T, I>::status_text_hash(),
            status_text_hash,
            "Status text not updated"
        );

        assert_last_event::<T, I>(RawEvent::StatusTextChanged(status_text_hash).into());
    }

    update_reward_account {
        let (caller_id, worker_id) =
            insert_a_worker::<T, I>(StakingRole::WithoutStakes, OpeningType::Leader, 0, None);
        let new_id = account::<T::AccountId>("new_id", 1, 0);

    }: _ (RawOrigin::Signed(caller_id), worker_id, new_id.clone())
    verify {
        assert_eq!(
            WorkingGroup::<T, I>::worker_by_id(worker_id).reward_account_id,
            new_id,
            "Reward account not updated"
        );

        assert_last_event::<T, I>(RawEvent::WorkerRewardAccountUpdated(worker_id, new_id).into());
    }

    set_budget {
        let new_budget = BalanceOf::<T>::max_value();

    }: _(RawOrigin::Root, new_budget)
    verify {
        assert_eq!(WorkingGroup::<T, I>::budget(), new_budget, "Budget isn't updated");
        assert_last_event::<T, I>(RawEvent::BudgetSet(new_budget).into());
    }

    // Regular opening is the worst case scenario since the checks
    // require access to the storage whilist that's not the case with a lead opening
    add_opening {
        let i in 0 .. MAX_BYTES;

        let (lead_id, _) =
            insert_a_worker::<T, I>(StakingRole::WithoutStakes, OpeningType::Leader, 0, None);

        let stake_policy = StakePolicy {
            stake_amount: BalanceOf::<T>::max_value(),
            leaving_unstaking_period: T::BlockNumber::max_value(),
        };

        let description = vec![0u8; i.try_into().unwrap()];

    }: _(
            RawOrigin::Signed(lead_id),
            description,
            OpeningType::Regular,
            Some(stake_policy),
            Some(BalanceOf::<T>::max_value())
        )
    verify {
        assert!(OpeningById::<T, I>::contains_key(1));
        assert_last_event::<T, I>(RawEvent::OpeningAdded(1).into());
    }

    // This is always worse than leave_role_immediatly
    leave_role_immediatly {
        // Worst case scenario there is a lead(this requires **always** more steps)
        // could separate into new branch to tighten weight
        // Also, workers without stake can leave immediatly
        let (caller_id, lead_worker_id) =
            insert_a_worker::<T, I>(StakingRole::WithoutStakes, OpeningType::Leader, 0, None);

        // To be able to pay unpaid reward
        WorkingGroup::<T, _>::set_budget(
            RawOrigin::Root.into(),
            BalanceOf::<T>::max_value()
        ).unwrap();

    }: leave_role(RawOrigin::Signed(caller_id), lead_worker_id)
    verify {
        assert!(!WorkerById::<T, I>::contains_key(lead_worker_id), "Worker hasn't left");
        assert_last_event::<T, I>(RawEvent::WorkerExited(lead_worker_id).into());
    }

    // Generally speaking this seems to be always the best case scenario
    // but since it's so obviously a different branch I think it's a good idea
    // to leave this branch and use tha max between these 2
    leave_role_later {
        // Workers with stake can't leave immediatly
        let (caller_id, caller_worker_id) = insert_a_worker::<T, I>(
            StakingRole::WithStakes,
            OpeningType::Leader,
            0,
            None
        );
    }: leave_role(RawOrigin::Signed(caller_id), caller_worker_id)
    verify {
        assert_eq!(
            WorkingGroup::<T, _>::worker_by_id(caller_worker_id).started_leaving_at,
            Some(System::<T>::block_number()),
            "Worker hasn't started leaving"
        );
    }
}

#[cfg(test)]
mod tests {
    use super::*;
    use crate::tests::{build_test_externalities, Test};
    use frame_support::assert_ok;

    #[test]
    fn test_leave_role_later() {
        build_test_externalities().execute_with(|| {
            assert_ok!(test_benchmark_leave_role_later::<Test>());
        });
    }

    #[test]
    fn test_leave_role_immediatly() {
        build_test_externalities().execute_with(|| {
            assert_ok!(test_benchmark_leave_role_immediatly::<Test>());
        });
    }

    #[test]
    fn test_add_opening() {
        build_test_externalities().execute_with(|| {
            assert_ok!(test_benchmark_add_opening::<Test>());
        });
    }

    #[test]
    fn test_set_budget() {
        build_test_externalities().execute_with(|| {
            assert_ok!(test_benchmark_set_budget::<Test>());
        });
    }

    #[test]
    fn test_update_reward_account() {
        build_test_externalities().execute_with(|| {
            assert_ok!(test_benchmark_update_reward_account::<Test>());
        });
    }

    #[test]
    fn test_set_status_text() {
        build_test_externalities().execute_with(|| {
            assert_ok!(test_benchmark_set_status_text::<Test>());
        });
    }

    #[test]
    fn test_update_reward_amount() {
        build_test_externalities().execute_with(|| {
            assert_ok!(test_benchmark_update_reward_amount::<Test>());
        });
    }

    #[test]
    fn test_spend_from_budget() {
        build_test_externalities().execute_with(|| {
            assert_ok!(test_benchmark_spend_from_budget::<Test>());
        });
    }

    #[test]
    fn test_decrease_stake() {
        build_test_externalities().execute_with(|| {
            assert_ok!(test_benchmark_decrease_stake::<Test>());
        });
    }

    #[test]
    fn test_increase_stake() {
        build_test_externalities().execute_with(|| {
            assert_ok!(test_benchmark_increase_stake::<Test>());
        });
    }

    #[test]
    fn test_terminate_role_lead() {
        build_test_externalities().execute_with(|| {
            assert_ok!(test_benchmark_terminate_role_lead::<Test>());
        });
    }

    #[test]
    fn test_terminate_role_worker() {
        build_test_externalities().execute_with(|| {
            assert_ok!(test_benchmark_terminate_role_worker::<Test>());
        });
    }

    #[test]
    fn test_slash_stake() {
        build_test_externalities().execute_with(|| {
            assert_ok!(test_benchmark_slash_stake::<Test>());
        });
    }

    #[test]
    fn test_withdraw_application() {
        build_test_externalities().execute_with(|| {
            assert_ok!(test_benchmark_withdraw_application::<Test>());
        });
    }

    #[test]
    fn test_cancel_opening() {
        build_test_externalities().execute_with(|| {
            assert_ok!(test_benchmark_cancel_opening::<Test>());
        });
    }

    #[test]
    fn test_update_role_account() {
        build_test_externalities().execute_with(|| {
            assert_ok!(test_benchmark_update_role_account::<Test>());
        });
    }

    #[test]
    fn test_fill_opening_worker() {
        build_test_externalities().execute_with(|| {
            assert_ok!(test_benchmark_fill_opening_worker::<Test>());
        });
    }

    #[test]
    fn test_fill_opening_lead() {
        build_test_externalities().execute_with(|| {
            assert_ok!(test_benchmark_fill_opening_lead::<Test>());
        });
    }

    #[test]
    fn test_apply_on_opening() {
        build_test_externalities().execute_with(|| {
            assert_ok!(test_benchmark_apply_on_opening::<Test>());
        });
    }

    #[test]
    fn test_on_inintialize_rewarding_without_missing_reward() {
        build_test_externalities().execute_with(|| {
            assert_ok!(test_benchmark_on_initialize_rewarding_without_missing_reward::<Test>());
        });
    }

    #[test]
    fn test_on_inintialize_rewarding_with_missing_reward_cant_pay() {
        build_test_externalities().execute_with(|| {
            assert_ok!(
                test_benchmark_on_initialize_rewarding_with_missing_reward_cant_pay::<Test>()
            );
        });
    }

    #[test]
    fn test_on_inintialize_rewarding_with_missing_reward() {
        build_test_externalities().execute_with(|| {
            assert_ok!(test_benchmark_on_initialize_rewarding_with_missing_reward::<Test>());
        });
    }

    #[test]
    fn test_on_inintialize_leaving() {
        build_test_externalities().execute_with(|| {
            assert_ok!(test_benchmark_on_initialize_leaving::<Test>());
        });
    }
}<|MERGE_RESOLUTION|>--- conflicted
+++ resolved
@@ -198,22 +198,12 @@
     let member_id = T::MemberId::from(id.try_into().unwrap());
     Membership::<T>::add_staking_account_candidate(
         RawOrigin::Signed(account_id.clone()).into(),
-<<<<<<< HEAD
-        member_id,
-    )
-    .unwrap();
-
-    Membership::<T>::confirm_staking_account(
-        RawOrigin::Signed(account_id.clone()).into(),
-        member_id,
-=======
         member_id.clone(),
     )
     .unwrap();
     Membership::<T>::confirm_staking_account(
         RawOrigin::Signed(account_id.clone()).into(),
         member_id.clone(),
->>>>>>> 3df29724
         account_id.clone(),
     )
     .unwrap();
