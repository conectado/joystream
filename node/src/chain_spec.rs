// Copyright 2019 Joystream Contributors
// This file is part of Joystream node.

// Joystream node is free software: you can redistribute it and/or modify
// it under the terms of the GNU General Public License as published by
// the Free Software Foundation, either version 3 of the License, or
// (at your option) any later version.

// Joystream node is distributed in the hope that it will be useful,
// but WITHOUT ANY WARRANTY; without even the implied warranty of
// MERCHANTABILITY or FITNESS FOR A PARTICULAR PURPOSE.  See the
// GNU General Public License for more details.

// You should have received a copy of the GNU General Public License
// along with Joystream node.  If not, see <http://www.gnu.org/licenses/>.

// Clippy linter warning.
// Disable it because we use such syntax for a code readability.
// Example:  voting_period: 1 * DAY
#![allow(clippy::identity_op)]

use node_runtime::{AccountId, GenesisConfig};
use pallet_im_online::sr25519::AuthorityId as ImOnlineId;
use serde_json as json;
use sp_authority_discovery::AuthorityId as AuthorityDiscoveryId;
use sp_consensus_babe::AuthorityId as BabeId;
use sp_core::{sr25519, Pair, Public};
use sp_finality_grandpa::AuthorityId as GrandpaId;
use sp_runtime::traits::{IdentifyAccount, Verify};
use sp_runtime::Perbill;

use node_runtime::{
    versioned_store::InputValidationLengthConstraint as VsInputValidation,
    AuthorityDiscoveryConfig, BabeConfig, Balance, BalancesConfig, ContentWorkingGroupConfig,
    ContractsConfig, CouncilConfig, CouncilElectionConfig, DataObjectStorageRegistryConfig,
    DataObjectTypeRegistryConfig, ElectionParameters, GrandpaConfig, ImOnlineConfig, MembersConfig,
    ProposalsCodexConfig, SessionConfig, SessionKeys, Signature, StakerStatus, StakingConfig,
    StorageWorkingGroupConfig, SudoConfig, SystemConfig, VersionedStoreConfig, DAYS, WASM_BINARY,
};

type AccountPublic = <Signature as Verify>::Signer;

/// Specialized `ChainSpec`. This is a specialization of the general Substrate ChainSpec type.
pub type ChainSpec = sc_service::GenericChainSpec<GenesisConfig>;

use node_runtime::common::constraints::InputValidationLengthConstraint;
use sc_chain_spec::ChainType;

/// The chain specification option. This is expected to come in from the CLI and
/// is little more than one of a number of alternatives which can easily be converted
/// from a string (`--chain=...`) into a `ChainSpec`.
#[derive(Clone, Debug)]
pub enum Alternative {
    /// Whatever the current runtime is, with just Alice as an auth.
    Development,
    /// Whatever the current runtime is, with simple Alice/Bob auths.
    LocalTestnet,
}

/// Helper function to generate a crypto pair from seed
pub fn get_from_seed<TPublic: Public>(seed: &str) -> <TPublic::Pair as Pair>::Public {
    TPublic::Pair::from_string(&format!("//{}", seed), None)
        .expect("static values are valid; qed")
        .public()
}

/// Helper function to generate an account ID from seed
pub fn get_account_id_from_seed<TPublic: Public>(seed: &str) -> AccountId
where
    AccountPublic: From<<TPublic::Pair as Pair>::Public>,
{
    AccountPublic::from(get_from_seed::<TPublic>(seed)).into_account()
}

/// Helper function to generate stash, controller and session key from seed
pub fn get_authority_keys_from_seed(
    seed: &str,
) -> (
    AccountId,
    AccountId,
    GrandpaId,
    BabeId,
    ImOnlineId,
    AuthorityDiscoveryId,
) {
    (
        get_account_id_from_seed::<sr25519::Public>(&format!("{}//stash", seed)),
        get_account_id_from_seed::<sr25519::Public>(seed),
        get_from_seed::<GrandpaId>(seed),
        get_from_seed::<BabeId>(seed),
        get_from_seed::<ImOnlineId>(seed),
        get_from_seed::<AuthorityDiscoveryId>(seed),
    )
}

fn session_keys(
    grandpa: GrandpaId,
    babe: BabeId,
    im_online: ImOnlineId,
    authority_discovery: AuthorityDiscoveryId,
) -> SessionKeys {
    SessionKeys {
        grandpa,
        babe,
        im_online,
        authority_discovery,
    }
}

impl Alternative {
    /// Get an actual chain config from one of the alternatives.
    pub(crate) fn load(self) -> Result<ChainSpec, String> {
        Ok(match self {
            Alternative::Development => ChainSpec::from_genesis(
                "Development",
                "dev",
                ChainType::Development,
                || {
                    testnet_genesis(
                        vec![get_authority_keys_from_seed("Alice")],
                        get_account_id_from_seed::<sr25519::Public>("Alice"),
                        vec![
                            get_account_id_from_seed::<sr25519::Public>("Alice"),
                            get_account_id_from_seed::<sr25519::Public>("Bob"),
                            get_account_id_from_seed::<sr25519::Public>("Alice//stash"),
                            get_account_id_from_seed::<sr25519::Public>("Bob//stash"),
                        ],
                        crate::proposals_config::development(),
                    )
                },
                Vec::new(),
                None,
                None,
                Some(chain_spec_properties()),
                None,
            ),
            Alternative::LocalTestnet => ChainSpec::from_genesis(
                "Local Testnet",
                "local_testnet",
                ChainType::Local,
                || {
                    testnet_genesis(
                        vec![
                            get_authority_keys_from_seed("Alice"),
                            get_authority_keys_from_seed("Bob"),
                        ],
                        get_account_id_from_seed::<sr25519::Public>("Alice"),
                        vec![
                            get_account_id_from_seed::<sr25519::Public>("Alice"),
                            get_account_id_from_seed::<sr25519::Public>("Bob"),
                            get_account_id_from_seed::<sr25519::Public>("Charlie"),
                            get_account_id_from_seed::<sr25519::Public>("Dave"),
                            get_account_id_from_seed::<sr25519::Public>("Eve"),
                            get_account_id_from_seed::<sr25519::Public>("Ferdie"),
                            get_account_id_from_seed::<sr25519::Public>("Alice//stash"),
                            get_account_id_from_seed::<sr25519::Public>("Bob//stash"),
                            get_account_id_from_seed::<sr25519::Public>("Charlie//stash"),
                            get_account_id_from_seed::<sr25519::Public>("Dave//stash"),
                            get_account_id_from_seed::<sr25519::Public>("Eve//stash"),
                            get_account_id_from_seed::<sr25519::Public>("Ferdie//stash"),
                        ],
                        crate::proposals_config::development(),
                    )
                },
                Vec::new(),
                None,
                None,
                Some(chain_spec_properties()),
                None,
            ),
        })
    }
}

fn new_vs_validation(min: u16, max_min_diff: u16) -> VsInputValidation {
    VsInputValidation { min, max_min_diff }
}

pub fn chain_spec_properties() -> json::map::Map<String, json::Value> {
    let mut properties: json::map::Map<String, json::Value> = json::map::Map::new();
    properties.insert(
        String::from("tokenDecimals"),
        json::Value::Number(json::Number::from(0)),
    );
    properties.insert(
        String::from("tokenSymbol"),
        json::Value::String(String::from("JOY")),
    );
    properties
}

pub fn testnet_genesis(
    initial_authorities: Vec<(
        AccountId,
        AccountId,
        GrandpaId,
        BabeId,
        ImOnlineId,
        AuthorityDiscoveryId,
    )>,
    root_key: AccountId,
    endowed_accounts: Vec<AccountId>,
    cpcp: node_runtime::ProposalsConfigParameters,
) -> GenesisConfig {
    const CENTS: Balance = 1;
    const DOLLARS: Balance = 100 * CENTS;
    const STASH: Balance = 20 * DOLLARS;
    const ENDOWMENT: Balance = 100_000 * DOLLARS;

<<<<<<< HEAD
=======
    let enable_println = false;

    // default codex proposals config parameters
    let cpcp = node_runtime::ProposalsConfigParameters::default();
>>>>>>> 46cd91c7
    let default_text_constraint = node_runtime::working_group::default_text_constraint();

    GenesisConfig {
        system: Some(SystemConfig {
            code: WASM_BINARY.to_vec(),
            changes_trie_config: Default::default(),
        }),
        pallet_balances: Some(BalancesConfig {
            balances: endowed_accounts
                .iter()
                .cloned()
                .map(|k| (k, ENDOWMENT))
                .chain(initial_authorities.iter().map(|x| (x.0.clone(), STASH)))
                .collect(),
        }),
        pallet_staking: Some(StakingConfig {
            validator_count: 20,
            minimum_validator_count: 1,
            stakers: initial_authorities
                .iter()
                .map(|x| (x.0.clone(), x.1.clone(), STASH, StakerStatus::Validator))
                .collect(),
            invulnerables: initial_authorities.iter().map(|x| x.0.clone()).collect(),
            slash_reward_fraction: Perbill::from_percent(10),
            ..Default::default()
        }),
        pallet_sudo: Some(SudoConfig { key: root_key }),
        pallet_babe: Some(BabeConfig {
            authorities: vec![],
        }),
        pallet_im_online: Some(ImOnlineConfig { keys: vec![] }),
        pallet_authority_discovery: Some(AuthorityDiscoveryConfig { keys: vec![] }),
        pallet_grandpa: Some(GrandpaConfig {
            authorities: vec![],
        }),
        pallet_session: Some(SessionConfig {
            keys: initial_authorities
                .iter()
                .map(|x| {
                    (
                        x.0.clone(),
                        x.0.clone(),
                        session_keys(x.2.clone(), x.3.clone(), x.4.clone(), x.5.clone()),
                    )
                })
                .collect::<Vec<_>>(),
        }),
        pallet_contracts: Some(ContractsConfig {
            current_schedule: pallet_contracts::Schedule {
                enable_println, // this should only be enabled on development chains
                ..Default::default()
            },
        }),
        council: Some(CouncilConfig {
            active_council: vec![],
            term_ends_at: 1,
        }),
        election: Some(CouncilElectionConfig {
            auto_start: true,
            election_parameters: ElectionParameters {
                announcing_period: 3 * DAYS,
                voting_period: 1 * DAYS,
                revealing_period: 1 * DAYS,
                council_size: 12,
                candidacy_limit: 25,
                min_council_stake: 10 * DOLLARS,
                new_term_duration: 14 * DAYS,
                min_voting_stake: 1 * DOLLARS,
            },
        }),
        membership: Some(MembersConfig {
            default_paid_membership_fee: 100u128,
            members: vec![],
        }),
        forum: Some(crate::forum_config::from_serialized::create(
            endowed_accounts[0].clone(),
        )),
        data_object_type_registry: Some(DataObjectTypeRegistryConfig {
            first_data_object_type_id: 1,
        }),
        data_object_storage_registry: Some(DataObjectStorageRegistryConfig {
            first_relationship_id: 1,
        }),
        working_group_Instance2: Some(StorageWorkingGroupConfig {
            phantom: Default::default(),
            storage_working_group_mint_capacity: 0,
            opening_human_readable_text_constraint: default_text_constraint,
            worker_application_human_readable_text_constraint: default_text_constraint,
            worker_exit_rationale_text_constraint: default_text_constraint,
        }),
        versioned_store: Some(VersionedStoreConfig {
            class_by_id: vec![],
            entity_by_id: vec![],
            next_class_id: 1,
            next_entity_id: 1,
            property_name_constraint: new_vs_validation(1, 99),
            property_description_constraint: new_vs_validation(1, 999),
            class_name_constraint: new_vs_validation(1, 99),
            class_description_constraint: new_vs_validation(1, 999),
        }),
        content_wg: Some(ContentWorkingGroupConfig {
            mint_capacity: 100_000,
            curator_opening_by_id: vec![],
            next_curator_opening_id: 0,
            curator_application_by_id: vec![],
            next_curator_application_id: 0,
            channel_by_id: vec![],
            next_channel_id: 1,
            channel_id_by_handle: vec![],
            curator_by_id: vec![],
            next_curator_id: 0,
            principal_by_id: vec![],
            next_principal_id: 0,
            channel_creation_enabled: true, // there is no extrinsic to change it so enabling at genesis
            unstaker_by_stake_id: vec![],
            channel_handle_constraint: InputValidationLengthConstraint::new(5, 20),
            channel_description_constraint: InputValidationLengthConstraint::new(1, 1024),
            opening_human_readable_text: InputValidationLengthConstraint::new(1, 2048),
            curator_application_human_readable_text: InputValidationLengthConstraint::new(1, 2048),
            curator_exit_rationale_text: InputValidationLengthConstraint::new(1, 2048),
            channel_avatar_constraint: InputValidationLengthConstraint::new(5, 1024),
            channel_banner_constraint: InputValidationLengthConstraint::new(5, 1024),
            channel_title_constraint: InputValidationLengthConstraint::new(5, 1024),
        }),
        proposals_codex: Some(ProposalsCodexConfig {
            set_validator_count_proposal_voting_period: cpcp
                .set_validator_count_proposal_voting_period,
            set_validator_count_proposal_grace_period: cpcp
                .set_validator_count_proposal_grace_period,
            runtime_upgrade_proposal_voting_period: cpcp.runtime_upgrade_proposal_voting_period,
            runtime_upgrade_proposal_grace_period: cpcp.runtime_upgrade_proposal_grace_period,
            text_proposal_voting_period: cpcp.text_proposal_voting_period,
            text_proposal_grace_period: cpcp.text_proposal_grace_period,
            set_election_parameters_proposal_voting_period: cpcp
                .set_election_parameters_proposal_voting_period,
            set_election_parameters_proposal_grace_period: cpcp
                .set_election_parameters_proposal_grace_period,
            set_content_working_group_mint_capacity_proposal_voting_period: cpcp
                .set_content_working_group_mint_capacity_proposal_voting_period,
            set_content_working_group_mint_capacity_proposal_grace_period: cpcp
                .set_content_working_group_mint_capacity_proposal_grace_period,
            set_lead_proposal_voting_period: cpcp.set_lead_proposal_voting_period,
            set_lead_proposal_grace_period: cpcp.set_lead_proposal_grace_period,
            spending_proposal_voting_period: cpcp.spending_proposal_voting_period,
            spending_proposal_grace_period: cpcp.spending_proposal_grace_period,
            add_working_group_opening_proposal_voting_period: cpcp
                .add_working_group_opening_proposal_voting_period,
            add_working_group_opening_proposal_grace_period: cpcp
                .add_working_group_opening_proposal_grace_period,
            begin_review_working_group_leader_applications_proposal_voting_period: cpcp
                .begin_review_working_group_leader_applications_proposal_voting_period,
            begin_review_working_group_leader_applications_proposal_grace_period: cpcp
                .begin_review_working_group_leader_applications_proposal_grace_period,
            fill_working_group_leader_opening_proposal_voting_period: cpcp
                .fill_working_group_leader_opening_proposal_voting_period,
            fill_working_group_leader_opening_proposal_grace_period: cpcp
                .fill_working_group_leader_opening_proposal_grace_period,
            set_working_group_mint_capacity_proposal_voting_period: cpcp
                .set_content_working_group_mint_capacity_proposal_voting_period,
            set_working_group_mint_capacity_proposal_grace_period: cpcp
                .set_content_working_group_mint_capacity_proposal_grace_period,
            decrease_working_group_leader_stake_proposal_voting_period: cpcp
                .decrease_working_group_leader_stake_proposal_voting_period,
            decrease_working_group_leader_stake_proposal_grace_period: cpcp
                .decrease_working_group_leader_stake_proposal_grace_period,
            slash_working_group_leader_stake_proposal_voting_period: cpcp
                .slash_working_group_leader_stake_proposal_voting_period,
            slash_working_group_leader_stake_proposal_grace_period: cpcp
                .slash_working_group_leader_stake_proposal_grace_period,
            set_working_group_leader_reward_proposal_voting_period: cpcp
                .set_working_group_leader_reward_proposal_voting_period,
            set_working_group_leader_reward_proposal_grace_period: cpcp
                .set_working_group_leader_reward_proposal_grace_period,
            terminate_working_group_leader_role_proposal_voting_period: cpcp
                .terminate_working_group_leader_role_proposal_voting_period,
            terminate_working_group_leader_role_proposal_grace_period: cpcp
                .terminate_working_group_leader_role_proposal_grace_period,
        }),
    }
}

#[cfg(test)]
pub(crate) mod tests {
    use super::*;
    use crate::service::{new_full, new_light};
    use sc_service_test;

    fn local_testnet_genesis_instant_single() -> GenesisConfig {
        testnet_genesis(
            vec![get_authority_keys_from_seed("Alice")],
            get_account_id_from_seed::<sr25519::Public>("Alice"),
            vec![get_authority_keys_from_seed("Alice").0],
        )
    }

    /// Local testnet config (single validator - Alice)
    pub fn integration_test_config_with_single_authority() -> ChainSpec {
        ChainSpec::from_genesis(
            "Integration Test",
            "test",
            ChainType::Development,
            local_testnet_genesis_instant_single,
            vec![],
            None,
            None,
            None,
            Default::default(),
        )
    }

    fn local_testnet_genesis() -> GenesisConfig {
        testnet_genesis(
            vec![
                get_authority_keys_from_seed("Alice"),
                get_authority_keys_from_seed("Bob"),
            ],
            get_account_id_from_seed::<sr25519::Public>("Alice"),
            vec![
                get_authority_keys_from_seed("Alice").0,
                get_authority_keys_from_seed("Bob").0,
            ],
        )
    }

    /// Local testnet config (multivalidator Alice + Bob)
    pub fn integration_test_config_with_two_authorities() -> ChainSpec {
        ChainSpec::from_genesis(
            "Integration Test",
            "test",
            ChainType::Development,
            local_testnet_genesis,
            vec![],
            None,
            None,
            None,
            Default::default(),
        )
    }

    #[test]
    #[ignore]
    fn test_connectivity() {
        sc_service_test::connectivity(
            integration_test_config_with_two_authorities(),
            |config| new_full(config),
            |config| new_light(config),
        );
    }
}<|MERGE_RESOLUTION|>--- conflicted
+++ resolved
@@ -125,7 +125,6 @@
                             get_account_id_from_seed::<sr25519::Public>("Alice//stash"),
                             get_account_id_from_seed::<sr25519::Public>("Bob//stash"),
                         ],
-                        crate::proposals_config::development(),
                     )
                 },
                 Vec::new(),
@@ -159,7 +158,6 @@
                             get_account_id_from_seed::<sr25519::Public>("Eve//stash"),
                             get_account_id_from_seed::<sr25519::Public>("Ferdie//stash"),
                         ],
-                        crate::proposals_config::development(),
                     )
                 },
                 Vec::new(),
@@ -200,20 +198,16 @@
     )>,
     root_key: AccountId,
     endowed_accounts: Vec<AccountId>,
-    cpcp: node_runtime::ProposalsConfigParameters,
 ) -> GenesisConfig {
     const CENTS: Balance = 1;
     const DOLLARS: Balance = 100 * CENTS;
     const STASH: Balance = 20 * DOLLARS;
     const ENDOWMENT: Balance = 100_000 * DOLLARS;
 
-<<<<<<< HEAD
-=======
     let enable_println = false;
 
     // default codex proposals config parameters
     let cpcp = node_runtime::ProposalsConfigParameters::default();
->>>>>>> 46cd91c7
     let default_text_constraint = node_runtime::working_group::default_text_constraint();
 
     GenesisConfig {
@@ -356,7 +350,7 @@
             set_content_working_group_mint_capacity_proposal_grace_period: cpcp
                 .set_content_working_group_mint_capacity_proposal_grace_period,
             set_lead_proposal_voting_period: cpcp.set_lead_proposal_voting_period,
-            set_lead_proposal_grace_period: cpcp.set_lead_proposal_grace_period,
+            set_lead_proposal_grace_period: cpcp.set_lead_proposal_voting_period,
             spending_proposal_voting_period: cpcp.spending_proposal_voting_period,
             spending_proposal_grace_period: cpcp.spending_proposal_grace_period,
             add_working_group_opening_proposal_voting_period: cpcp
