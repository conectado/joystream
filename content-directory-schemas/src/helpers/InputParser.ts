--- conflicted
+++ resolved
@@ -218,7 +218,23 @@
     return operations
   }
 
-<<<<<<< HEAD
+  public async createEntityUpdateOperation(
+    entityInput: Record<string, any>,
+    className: string,
+    entityId: number
+  ): Promise<OperationType> {
+    await this.initializeClassMap()
+    const schema = this.schemaByClassName(className)
+    const parametrizedPropertyValues = this.createParametrizedPropertyValues(entityInput, schema)
+
+    return createType('OperationType', {
+      UpdatePropertyValues: {
+        entity_id: { ExistingEntity: entityId },
+        new_parametrized_property_values: parametrizedPropertyValues,
+      },
+    })
+  }
+
   public async parseAddClassSchemaExtrinsic(inputData: AddClassSchema) {
     await this.initializeClassMap() // Initialize if not yet initialized
     const classId = this.getClassIdByName(inputData.className)
@@ -245,56 +261,6 @@
   }
 
   public async getAddSchemaExtrinsics() {
-    return await Promise.all(this.schemaInputs.map(({ data }) => this.parseAddClassSchemaExtrinsic(data)))
-  }
-
-  public getCreateClassExntrinsics() {
-    return this.classInputs.map(({ data }) => this.parseCreateClassExtrinsic(data))
-=======
-  public async createEntityUpdateOperation(
-    entityInput: Record<string, any>,
-    className: string,
-    entityId: number
-  ): Promise<OperationType> {
-    await this.initializeClassMap()
-    const schema = this.schemaByClassName(className)
-    const parametrizedPropertyValues = this.createParametrizedPropertyValues(entityInput, schema)
-
-    return createType('OperationType', {
-      UpdatePropertyValues: {
-        entity_id: { ExistingEntity: entityId },
-        new_parametrized_property_values: parametrizedPropertyValues,
-      },
-    })
-  }
-
-  public async parseAddClassSchemaExtrinsic(inputData: AddClassSchema) {
-    await this.initializeClassMap() // Initialize if not yet initialized
-    const classId = this.getClassIdByName(inputData.className)
-    const newProperties = inputData.newProperties.map((p) => ({
-      ...p,
-      // Parse different format for Reference (and potentially other propTypes in the future)
-      property_type: this.parsePropertyType(p.property_type).toJSON(),
-    }))
-    return this.api.tx.contentDirectory.addClassSchema(
-      classId,
-      new (JoyBTreeSet(PropertyId))(this.api.registry, inputData.existingProperties),
-      newProperties
-    )
->>>>>>> d06331be
-  }
-
-  public parseCreateClassExtrinsic(inputData: CreateClass) {
-    return this.api.tx.contentDirectory.createClass(
-      inputData.name,
-      inputData.description,
-      inputData.class_permissions || {},
-      inputData.maximum_entities_count,
-      inputData.default_entity_creation_voucher_upper_bound
-    )
-  }
-
-  public async getAddSchemaExtrinsics() {
     return await Promise.all(this.schemaInputs.map((data) => this.parseAddClassSchemaExtrinsic(data)))
   }
 
