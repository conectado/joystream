--- conflicted
+++ resolved
@@ -37,16 +37,6 @@
   1: { name: 'description', type: 'string', required: false },
 }
 
-<<<<<<< HEAD
-export const channelPropertyNamesWithId: IPropertyIdWithName = {
-  0: 'handle',
-  1: 'description',
-  2: 'coverPhotoURL',
-  3: 'avatarPhotoURL',
-  4: 'isPublic',
-  5: 'isCurated',
-  6: 'language',
-=======
 export const channelPropertyNamesWithId: IPropertyWithId = {
   0: { name: 'title', type: 'string', required: false },
   1: { name: 'description', type: 'string', required: false },
@@ -55,7 +45,6 @@
   4: { name: 'isPublic', type: 'boolean', required: true },
   5: { name: 'isCurated', type: 'boolean', required: false },
   6: { name: 'language', type: 'number', required: true },
->>>>>>> ad68e5bd
 }
 
 export const licensePropertyNamesWithId: IPropertyWithId = {
