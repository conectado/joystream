--- conflicted
+++ resolved
@@ -24,24 +24,14 @@
 
 const DEFAULT_SLEEP = 1
 function sleep(ms = DEFAULT_SLEEP) {
-<<<<<<< HEAD
-  return new Promise(resolve => {
-=======
   return new Promise((resolve) => {
->>>>>>> c24aaf05
     setTimeout(resolve, ms)
   })
 }
 
-<<<<<<< HEAD
-describe('util/lru', function() {
-  describe('simple usage', function() {
-    it('does not contain keys that were not added', function() {
-=======
 describe('util/lru', function () {
   describe('simple usage', function () {
     it('does not contain keys that were not added', function () {
->>>>>>> c24aaf05
       const cache = new lru.LRUCache()
       expect(cache.size()).to.equal(0)
 
@@ -51,11 +41,7 @@
       expect(cache.has('something')).to.be.false
     })
 
-<<<<<<< HEAD
-    it('contains keys that were added', function() {
-=======
     it('contains keys that were added', function () {
->>>>>>> c24aaf05
       const cache = new lru.LRUCache()
       cache.put('something', 'yay!')
       expect(cache.size()).to.equal(1)
@@ -66,11 +52,7 @@
       expect(cache.has('something')).to.be.true
     })
 
-<<<<<<< HEAD
-    it('does not contain keys that were deleted', function() {
-=======
     it('does not contain keys that were deleted', function () {
->>>>>>> c24aaf05
       const cache = new lru.LRUCache()
       cache.put('something', 'yay!')
       expect(cache.size()).to.equal(1)
@@ -85,11 +67,7 @@
       expect(cache.has('something')).to.be.false
     })
 
-<<<<<<< HEAD
-    it('can be cleared', function() {
-=======
     it('can be cleared', function () {
->>>>>>> c24aaf05
       const cache = new lru.LRUCache()
       cache.put('something', 'yay!')
       expect(cache.size()).to.equal(1)
@@ -99,13 +77,8 @@
     })
   })
 
-<<<<<<< HEAD
-  describe('capacity management', function() {
-    it('does not grow beyond capacity', async function() {
-=======
   describe('capacity management', function () {
     it('does not grow beyond capacity', async function () {
->>>>>>> c24aaf05
       const cache = new lru.LRUCache(2) // Small capacity
       expect(cache.size()).to.equal(0)
 
@@ -123,11 +96,7 @@
       expect(cache.size()).to.equal(2) // Capacity exceeded
     })
 
-<<<<<<< HEAD
-    it('removes the oldest key when pruning', async function() {
-=======
     it('removes the oldest key when pruning', async function () {
->>>>>>> c24aaf05
       const cache = new lru.LRUCache(2) // Small capacity
       expect(cache.size()).to.equal(0)
 
@@ -150,11 +119,7 @@
       expect(cache.has('baz')).to.be.true
     })
 
-<<<<<<< HEAD
-    it('updates LRU timestamp when reading', async function() {
-=======
     it('updates LRU timestamp when reading', async function () {
->>>>>>> c24aaf05
       const cache = new lru.LRUCache(2) // Small capacity
       expect(cache.size()).to.equal(0)
 
