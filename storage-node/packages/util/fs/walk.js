--- conflicted
+++ resolved
@@ -83,11 +83,7 @@
       this.pending += files.length
       debug('Reading', dir, 'bumps pending to', this.pending)
 
-<<<<<<< HEAD
-      files.forEach(name => {
-=======
       files.forEach((name) => {
->>>>>>> c24aaf05
         const fname = path.resolve(dir, name)
         this.archive.lstat(fname, (err2, lstat) => {
           if (err2) {
@@ -130,11 +126,7 @@
  *
  * The callback is invoked one last time without data to signal the end of data.
  */
-<<<<<<< HEAD
-module.exports = function(base, archive, cb) {
-=======
 module.exports = function (base, archive, cb) {
->>>>>>> c24aaf05
   // Archive is optional and defaults to fs, but cb is not.
   if (!cb) {
     cb = archive
