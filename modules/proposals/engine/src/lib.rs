--- conflicted
+++ resolved
@@ -22,6 +22,8 @@
 pub use types::{ProposalCodeDecoder, ProposalExecutable};
 pub use types::{VoteKind, VotersParameters};
 
+pub use rstd::collections::btree_set::BTreeSet; //TODO change to linked_map
+
 mod errors;
 mod types;
 
@@ -44,6 +46,7 @@
 // Max allowed proposal body length. Can be used if config value is not filled.
 const DEFAULT_BODY_MAX_LEN: u32 = 10_000;
 
+// TODO add to config
 // Max simultaneous active proposals number.
 const MAX_ACTIVE_PROPOSALS_NUMBER: u32 = 100;
 
@@ -62,10 +65,8 @@
     type TotalVotersCounter: VotersParameters;
 
     /// Converts proposal code binary to executable representation
-<<<<<<< HEAD
+
     type ProposalCodeDecoder: ProposalCodeDecoder<Self>;
-=======
-    type ProposalCodeDecoder: ProposalCodeDecoder;
 
     /// Proposal Id type
     type ProposalId: From<u32> + Parameter + Default + Copy;
@@ -75,7 +76,6 @@
 
     /// Type for the voter id. Should be authenticated by account id.
     type VoterId: From<Self::AccountId> + Parameter + Default + Clone;
->>>>>>> 6b447b65
 }
 
 decl_event!(
@@ -122,44 +122,25 @@
 decl_storage! {
     pub trait Store for Module<T: Trait> as ProposalEngine{
         /// Map proposal by its id.
-<<<<<<< HEAD
-        pub Proposals get(fn proposals): map u32 => Proposal<T::BlockNumber, T::AccountId, types::BalanceOf<T>>;
-=======
-        pub Proposals get(fn proposals): map T::ProposalId =>
-            Proposal<T::BlockNumber, T::ProposerId>;
->>>>>>> 6b447b65
+        pub Proposals get(fn proposals): map T::ProposalId => Proposal<T::BlockNumber, T::ProposerId, types::BalanceOf<T>>;
 
         /// Count of all proposals that have been created.
         pub ProposalCount get(fn proposal_count): u32;
 
         /// Map proposal executable code by proposal id.
-<<<<<<< HEAD
-        pub ProposalCode get(fn proposal_codes): map u32 =>  Vec<u8>;
-
-        /// Map votes by proposal id.
-        pub VotesByProposalId get(fn votes_by_proposal): map u32 => Vec<Vote<T::AccountId>>;
+        pub ProposalCode get(fn proposal_codes): map T::ProposalId =>  Vec<u8>;
+
+        /// Count of active proposals.
+        pub ActiveProposalCount get(fn active_proposal_count): u32;
 
         /// Ids of proposals that are open for voting (have not been finalized yet).
-        pub ActiveProposalIds get(fn active_proposal_ids): BTreeSet<u32>;
+        pub ActiveProposalIds get(fn active_proposal_ids): linked_map T::ProposalId=> ();
 
         /// Ids of proposals that were approved and theirs grace period was not expired.
-        pub PendingExecutionProposalIds get(fn pending_proposal_ids): BTreeSet<u32>;
-
-        /// Proposal tally results map
-        pub TallyResults get(fn tally_results): map u32 => TallyResult<T::BlockNumber>;
-
-        /// Double map for preventing duplicate votes
-        pub VoteExistsByAccountByProposal get(fn vote_by_proposal_by_account):
-            double_map T::AccountId, twox_256(u32) => ();
-=======
-        ProposalCode get(fn proposal_codes): map T::ProposalId =>  Vec<u8>;
-
-        /// Ids of proposals that are open for voting (have not been finalized yet).
-        pub ActiveProposalIds get(fn active_proposal_ids): linked_map T::ProposalId => ();
->>>>>>> 6b447b65
+        pub PendingExecutionProposalIds get(fn pending_proposal_ids): linked_map T::ProposalId=> ();
 
         /// Double map for preventing duplicate votes. Should be cleaned after usage.
-        pub(crate) VoteExistsByProposalByVoter get(fn vote_by_proposal_by_voter):
+        pub VoteExistsByProposalByVoter get(fn vote_by_proposal_by_voter):
             double_map T::ProposalId, twox_256(T::VoterId) => VoteKind;
 
         /// Defines max allowed proposal title length. Can be configured.
@@ -238,26 +219,16 @@
         /// Block finalization. Perform voting period check, vote result tally, approved proposals
         /// grace period checks, and proposal execution.
         fn on_finalize(_n: T::BlockNumber) {
-<<<<<<< HEAD
-            let tally_results = Self::tally();
             let executable_proposal_ids =
                 Self::get_approved_proposal_with_expired_grace_period_ids();
+            let finalized_proposals_data = Self::get_finalized_proposals_data();
 
             // mutation
 
             // Check vote results
-            for  tally_result in tally_results {
-                <TallyResults<T>>::insert(tally_result.proposal_id, &tally_result);
-
-                Self::update_proposal_status(tally_result.proposal_id, tally_result.status);
-=======
-            let finalized_proposals_data = Self::get_finalized_proposals_data();
-
-            // mutation
             for  proposal_data in finalized_proposals_data {
                 <Proposals<T>>::insert(proposal_data.proposal_id, proposal_data.proposal);
                 Self::update_proposal_status(proposal_data.proposal_id, proposal_data.status);
->>>>>>> 6b447b65
             }
 
             // Execute approved proposals with expired grace period
@@ -294,7 +265,7 @@
         );
 
         ensure!(
-            (Self::active_proposal_ids().len() as u32) < MAX_ACTIVE_PROPOSALS_NUMBER,
+            (Self::active_proposal_count()) < MAX_ACTIVE_PROPOSALS_NUMBER,
             errors::MSG_MAX_ACTIVE_PROPOSAL_NUMBER_EXCEEDED
         );
 
@@ -309,20 +280,7 @@
             proposer_id: proposer_id.clone(),
             proposal_type,
             status: ProposalStatus::Active,
-<<<<<<< HEAD
             approved_at: None,
-        };
-
-        // mutation
-
-        // Lock proposer's stake:
-        //        T::Currency::reserve(&proposer_id, stake)
-        //            .map_err(|_| errors::MSG_STAKE_IS_GREATER_THAN_BALANCE)?;
-
-        <Proposals<T>>::insert(new_proposal_id, new_proposal);
-        <ProposalCode>::insert(new_proposal_id, proposal_code);
-        ActiveProposalIds::mutate(|ids| ids.insert(new_proposal_id));
-=======
             voting_results: VotingResults::default(),
             finalized_at: None,
         };
@@ -332,16 +290,14 @@
         <Proposals<T>>::insert(proposal_id, new_proposal);
         <ProposalCode<T>>::insert(proposal_id, proposal_code);
         <ActiveProposalIds<T>>::insert(proposal_id, ());
->>>>>>> 6b447b65
         ProposalCount::put(next_proposal_count_value);
+        Self::increase_active_proposal_counter();
 
         Self::deposit_event(RawEvent::ProposalCreated(proposer_id, proposal_id));
 
         Ok(())
     }
 }
-
-impl<T: Trait> Module<T> {}
 
 impl<T: Trait> Module<T> {
     // Wrapper-function over system::block_number()
@@ -350,12 +306,7 @@
     }
 
     // Executes approved proposal code
-<<<<<<< HEAD
-    fn execute_proposal(proposal_id: u32) {
-=======
     fn execute_proposal(proposal_id: T::ProposalId) {
-        //let origin = system::RawOrigin::Root.into();
->>>>>>> 6b447b65
         let proposal = Self::proposals(proposal_id);
         let proposal_code = Self::proposal_codes(proposal_id);
 
@@ -383,7 +334,8 @@
     /// Enumerates through active proposals. Tally Voting results.
     /// Returns proposals with finalized status and id
     fn get_finalized_proposals_data(
-    ) -> Vec<FinalizedProposalData<T::ProposalId, T::BlockNumber, T::ProposerId>> {
+    ) -> Vec<FinalizedProposalData<T::ProposalId, T::BlockNumber, T::ProposerId, types::BalanceOf<T>>>
+    {
         // enumerate active proposals id and gather finalization data
         <ActiveProposalIds<T>>::enumerate()
             .filter_map(|(proposal_id, _)| {
@@ -424,16 +376,16 @@
             new_status.clone(),
         ));
 
+        if new_status.is_decision_status() {
+            Self::decrease_active_proposal_counter();
+        }
+
         match new_status {
             ProposalStatus::Rejected | ProposalStatus::Expired => {
                 Self::reject_proposal(proposal_id)
             }
             ProposalStatus::Approved => Self::approve_proposal(proposal_id),
-<<<<<<< HEAD
-            ProposalStatus::Active => {
-                // restore active proposal id
-                ActiveProposalIds::mutate(|ids| ids.insert(proposal_id));
-            }
+            ProposalStatus::Active => {}
             ProposalStatus::PendingExecution => {
                 let proposal = Self::proposals(proposal_id);
 
@@ -444,12 +396,9 @@
                 }
             }
             ProposalStatus::Executed | ProposalStatus::Failed { .. } => {
-                PendingExecutionProposalIds::mutate(|ids| ids.remove(&proposal_id));
+                <PendingExecutionProposalIds<T>>::remove(&proposal_id);
             }
             ProposalStatus::Vetoed | ProposalStatus::Canceled => {} // do nothing
-=======
-            _ => {} // do nothing
->>>>>>> 6b447b65
         }
     }
 
@@ -457,26 +406,39 @@
     fn reject_proposal(_proposal_id: T::ProposalId) {}
 
     /// Approve a proposal. The staked deposit will be returned.
-<<<<<<< HEAD
-    fn approve_proposal(proposal_id: u32) {
+    fn approve_proposal(proposal_id: T::ProposalId) {
         <Proposals<T>>::mutate(proposal_id, |p| p.approved_at = Some(Self::current_block()));
-        PendingExecutionProposalIds::mutate(|ids| ids.insert(proposal_id));
+        <PendingExecutionProposalIds<T>>::insert(proposal_id, ());
         Self::update_proposal_status(proposal_id, ProposalStatus::PendingExecution);
     }
 
-    fn get_approved_proposal_with_expired_grace_period_ids() -> Vec<u32> {
-        PendingExecutionProposalIds::get()
-            .iter()
-            .filter(|proposal_id| {
+    fn get_approved_proposal_with_expired_grace_period_ids() -> Vec<T::ProposalId> {
+        <PendingExecutionProposalIds<T>>::enumerate()
+            .filter_map(|(proposal_id, _)| {
                 let proposal = Self::proposals(proposal_id);
 
-                proposal.is_grace_period_expired(Self::current_block())
+                if proposal.is_grace_period_expired(Self::current_block()) {
+                    Some(proposal_id)
+                } else {
+                    None
+                }
             })
-            .map(|proposal_id| *proposal_id)
             .collect()
-=======
-    fn approve_proposal(proposal_id: T::ProposalId) {
-        Self::execute_proposal(proposal_id);
->>>>>>> 6b447b65
+    }
+
+    /// Increases active proposal counter.
+    fn increase_active_proposal_counter() {
+        let next_active_proposal_count_value = Self::active_proposal_count() + 1;
+        ActiveProposalCount::put(next_active_proposal_count_value);
+    }
+
+    /// Decreases active proposal counter down to zero. Decreasing below zero has no effect.
+    fn decrease_active_proposal_counter() {
+        let current_active_proposal_counter = Self::active_proposal_count();
+
+        if current_active_proposal_counter > 0 {
+            let next_active_proposal_count_value =  current_active_proposal_counter - 1;
+            ActiveProposalCount::put(next_active_proposal_count_value);
+        };
     }
 }