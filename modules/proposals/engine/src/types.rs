--- conflicted
+++ resolved
@@ -47,6 +47,20 @@
     Vetoed,
 }
 
+impl ProposalStatus {
+    /// Defines whether proposal status is 'point of the proposal decision'  (the decision about
+    /// this proposal was made).
+    pub fn is_decision_status(&self) -> bool {
+        match self {
+            ProposalStatus::Approved
+            | ProposalStatus::Vetoed
+            | ProposalStatus::Canceled
+            | ProposalStatus::Expired
+            | ProposalStatus::Rejected => true,
+            _ => false,
+        }
+    }
+}
 impl Default for ProposalStatus {
     fn default() -> Self {
         ProposalStatus::Active
@@ -127,11 +141,7 @@
 /// 'Proposal' contains information necessary for the proposal system functioning.
 #[cfg_attr(feature = "std", derive(Serialize, Deserialize))]
 #[derive(Encode, Decode, Default, Clone, PartialEq, Eq, Debug)]
-<<<<<<< HEAD
-pub struct Proposal<BlockNumber, AccountId, Balance> {
-=======
-pub struct Proposal<BlockNumber, ProposerId> {
->>>>>>> 6b447b65
+pub struct Proposal<BlockNumber, ProposerId, Balance> {
     /// Proposal type id
     pub proposal_type: u32,
 
@@ -166,14 +176,9 @@
     pub finalized_at: Option<BlockNumber>,
 }
 
-<<<<<<< HEAD
-impl<BlockNumber: Add<Output = BlockNumber> + PartialOrd + Copy, AccountId, Balance>
-    Proposal<BlockNumber, AccountId, Balance>
-=======
-impl<BlockNumber, ProposerId> Proposal<BlockNumber, ProposerId>
+impl<BlockNumber, ProposerId, Balance> Proposal<BlockNumber, ProposerId, Balance>
 where
     BlockNumber: Add<Output = BlockNumber> + PartialOrd + Copy,
->>>>>>> 6b447b65
 {
     /// Returns whether voting period expired by now
     pub fn is_voting_period_expired(&self, now: BlockNumber) -> bool {
@@ -205,35 +210,14 @@
             total_voters_count,
         };
 
-<<<<<<< HEAD
-        let new_status: Option<ProposalStatus> = if proposal_status_decision
-            .is_approval_quorum_reached()
+        if proposal_status_decision.is_approval_quorum_reached()
             && proposal_status_decision.is_approval_threshold_reached()
         {
-=======
-        if proposal_status_decision.is_approval_quorum_reached() {
->>>>>>> 6b447b65
             Some(ProposalStatus::Approved)
         } else if proposal_status_decision.is_expired() {
             Some(ProposalStatus::Expired)
         } else if proposal_status_decision.is_voting_completed() {
             Some(ProposalStatus::Rejected)
-<<<<<<< HEAD
-        } else {
-            None
-        };
-
-        if let Some(status) = new_status {
-            Some(TallyResult {
-                proposal_id,
-                abstentions,
-                approvals,
-                rejections,
-                status,
-                finalized_at: now,
-            })
-=======
->>>>>>> 6b447b65
         } else {
             None
         }
@@ -247,25 +231,16 @@
 }
 
 // Calculates quorum, votes threshold, expiration status
-<<<<<<< HEAD
-struct ProposalStatusDecision<'a, BlockNumber, AccountId, Balance> {
-    proposal: &'a Proposal<BlockNumber, AccountId, Balance>,
-=======
-struct ProposalStatusDecision<'a, BlockNumber, ProposerId> {
-    proposal: &'a Proposal<BlockNumber, ProposerId>,
->>>>>>> 6b447b65
+struct ProposalStatusDecision<'a, BlockNumber, ProposerId, Balance> {
+    proposal: &'a Proposal<BlockNumber, ProposerId, Balance>,
     now: BlockNumber,
     votes_count: u32,
     total_voters_count: u32,
     approvals: u32,
 }
 
-<<<<<<< HEAD
-impl<'a, BlockNumber, AccountId, Balance>
-    ProposalStatusDecision<'a, BlockNumber, AccountId, Balance>
-=======
-impl<'a, BlockNumber, ProposerId> ProposalStatusDecision<'a, BlockNumber, ProposerId>
->>>>>>> 6b447b65
+impl<'a, BlockNumber, ProposerId, Balance>
+    ProposalStatusDecision<'a, BlockNumber, ProposerId, Balance>
 where
     BlockNumber: Add<Output = BlockNumber> + PartialOrd + Copy,
 {
@@ -309,7 +284,7 @@
 }
 
 /// Proposal code binary converter
-pub trait ProposalCodeDecoder<T : system::Trait> {
+pub trait ProposalCodeDecoder<T: system::Trait> {
     /// Converts proposal code binary to executable representation
     fn decode_proposal(
         proposal_type: u32,
@@ -317,7 +292,6 @@
     ) -> Result<Box<dyn ProposalExecutable>, &'static str>;
 }
 
-<<<<<<< HEAD
 /// Balance alias
 pub type BalanceOf<T> =
     <<T as stake::Trait>::Currency as Currency<<T as system::Trait>::AccountId>>::Balance;
@@ -325,14 +299,14 @@
 ///// Balance alias for staking
 //pub type NegativeImbalance<T> =
 //    <<T as StakeTrait>::Currency as Currency<<T as system::Trait>::AccountId>>::NegativeImbalance;
-=======
+
 /// Data container for the finalized proposal results
-pub(crate) struct FinalizedProposalData<ProposalId, BlockNumber, ProposerId> {
+pub(crate) struct FinalizedProposalData<ProposalId, BlockNumber, ProposerId, Balance> {
     /// Proposal id
     pub proposal_id: ProposalId,
 
     /// Proposal to be finalized
-    pub proposal: Proposal<BlockNumber, ProposerId>,
+    pub proposal: Proposal<BlockNumber, ProposerId, Balance>,
 
     /// Proposal finalization status
     pub status: ProposalStatus,
@@ -340,7 +314,6 @@
     /// Proposal finalization block number
     pub finalized_at: BlockNumber,
 }
->>>>>>> 6b447b65
 
 #[cfg(test)]
 mod tests {
@@ -367,7 +340,6 @@
     }
 
     #[test]
-<<<<<<< HEAD
     fn proposal_grace_period_expired() {
         let mut proposal = Proposal::<u64, u64, u64>::default();
 
@@ -408,13 +380,8 @@
     }
 
     #[test]
-    fn tally_results_proposal_expired() {
-        let mut proposal = Proposal::<u64, u64, u64>::default();
-        let proposal_id = 1;
-=======
     fn define_proposal_decision_status_returns_expired() {
-        let mut proposal = Proposal::<u64, u64>::default();
->>>>>>> 6b447b65
+        let mut proposal = Proposal::<u64, u64, u64>::default();
         let now = 5;
         proposal.created_at = 1;
         proposal.parameters.voting_period = 3;
@@ -437,18 +404,12 @@
         let expected_proposal_status = proposal.define_proposal_decision_status(5, now);
         assert_eq!(expected_proposal_status, Some(ProposalStatus::Expired));
     }
-    #[test]
-<<<<<<< HEAD
-    fn tally_results_proposal_approved() {
-        let mut proposal = Proposal::<u64, u64, u64>::default();
-        let proposal_id = 1;
-        proposal.created_at = 1;
-=======
+
+    #[test]
     fn define_proposal_decision_status_returns_approved() {
         let now = 2;
-        let mut proposal = Proposal::<u64, u64>::default();
-        proposal.created = 1;
->>>>>>> 6b447b65
+        let mut proposal = Proposal::<u64, u64, u64>::default();
+        proposal.created_at = 1;
         proposal.parameters.voting_period = 3;
         proposal.parameters.approval_quorum_percentage = 60;
 
@@ -471,14 +432,8 @@
     }
 
     #[test]
-<<<<<<< HEAD
-    fn tally_results_proposal_rejected_because_of_failed_approval_threshold() {
-        let mut proposal = Proposal::<u64, u64, u64>::default();
-        let proposal_id = 1;
-=======
     fn define_proposal_decision_status_returns_rejected() {
-        let mut proposal = Proposal::<u64, u64>::default();
->>>>>>> 6b447b65
+        let mut proposal = Proposal::<u64, u64, u64>::default();
         let now = 2;
 
         proposal.created_at = 1;
@@ -486,40 +441,10 @@
         proposal.parameters.approval_quorum_percentage = 50;
         proposal.parameters.approval_threshold_percentage = 51;
 
-<<<<<<< HEAD
-        let votes = vec![
-            Vote {
-                voter_id: 1,
-                vote_kind: VoteKind::Approve,
-            },
-            Vote {
-                voter_id: 2,
-                vote_kind: VoteKind::Reject,
-            },
-            Vote {
-                voter_id: 3,
-                vote_kind: VoteKind::Abstain,
-            },
-            Vote {
-                voter_id: 4,
-                vote_kind: VoteKind::Approve,
-            },
-        ];
-
-        let expected_tally_results = TallyResult {
-            proposal_id,
-            abstentions: 1,
-            approvals: 2,
-            rejections: 1,
-            status: ProposalStatus::Rejected,
-            finalized_at: now,
-        };
-=======
         proposal.voting_results.add_vote(VoteKind::Reject);
         proposal.voting_results.add_vote(VoteKind::Reject);
         proposal.voting_results.add_vote(VoteKind::Abstain);
         proposal.voting_results.add_vote(VoteKind::Approve);
->>>>>>> 6b447b65
 
         assert_eq!(
             proposal.voting_results,
@@ -535,14 +460,8 @@
     }
 
     #[test]
-<<<<<<< HEAD
-    fn tally_results_are_empty_with_not_expired_voting_period() {
-        let mut proposal = Proposal::<u64, u64, u64>::default();
-        let proposal_id = 1;
-=======
     fn define_proposal_decision_status_returns_none() {
-        let mut proposal = Proposal::<u64, u64>::default();
->>>>>>> 6b447b65
+        let mut proposal = Proposal::<u64, u64, u64>::default();
         let now = 2;
 
         proposal.created_at = 1;
@@ -562,4 +481,17 @@
         let expected_proposal_status = proposal.define_proposal_decision_status(5, now);
         assert_eq!(expected_proposal_status, None);
     }
+
+    #[test]
+    fn proposal_status_is_decision_status_check_works() {
+        assert!(ProposalStatus::Approved.is_decision_status());
+        assert!(ProposalStatus::Rejected.is_decision_status());
+        assert!(ProposalStatus::Vetoed.is_decision_status());
+        assert!(ProposalStatus::Canceled.is_decision_status());
+        assert!(ProposalStatus::Expired.is_decision_status());
+        assert!(!(ProposalStatus::Active.is_decision_status()));
+        assert!(!(ProposalStatus::PendingExecution.is_decision_status()));
+        assert!(!(ProposalStatus::Executed.is_decision_status()));
+        assert!(!(ProposalStatus::Failed { error: Vec::new() }.is_decision_status()));
+    }
 }