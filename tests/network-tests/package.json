{
  "name": "joystream-testing",
  "version": "0.1.0",
  "license": "GPL-3.0-only",
  "scripts": {
    "build": "tsc --build tsconfig.json",
<<<<<<< HEAD
    "test": "tap --files ts-node/register src/nicaea/tests/proposals/*Test.ts --files ts-node/register src/nicaea/tests/workingGroup/*Test.ts -T",
    "test-migration-constantinople": "tap --files src/rome/tests/romeRuntimeUpgradeTest.ts --files src/constantinople/tests/electingCouncilTest.ts -T",
    "test-migration-nicaea": "tap --files src/constantinople/tests/proposals/updateRuntimeTest.ts --files src/nicaea/tests/electingCouncilTest.ts -T",
    "debug": "tap --files src/nicaea/tests/workingGroup/atLeastValueBugTest.ts -T",
    "lint": "tslint --project tsconfig.json",
    "prettier": "prettier --write ./src"
=======
    "test": "tap --files ts-node/register src/constantinople/tests/proposals/*Test.ts",
    "test-migration": "tap --files src/rome/tests/romeRuntimeUpgradeTest.ts --files src/constantinople/tests/electingCouncilTest.ts",
    "lint": "eslint . --quiet --ext .ts",
    "checks": "yarn lint && tsc --noEmit --pretty && prettier . --check",
    "format": "prettier ./ --write "
>>>>>>> 3df1290b
  },
  "dependencies": {
    "@constantinople/types@npm:@joystream/types": "^0.10.0",
    "@nicaea/types": "link:../../types",
    "@polkadot/api": "^0.96.1",
    "@polkadot/keyring": "^1.7.0-beta.5",
    "@rome/types@npm:@joystream/types": "^0.7.0",
    "@types/bn.js": "^4.11.5",
    "bn.js": "^4.11.8",
    "dotenv": "^8.2.0",
    "fs": "^0.0.1-security",
    "uuid": "^7.0.3"
  },
  "devDependencies": {
    "@polkadot/ts": "^0.3.14",
    "@types/chai": "^4.2.11",
    "@types/tap": "^14.10.0",
    "@types/uuid": "^7.0.2",
    "chai": "^4.2.0",
    "prettier": "2.0.2",
    "tap": "^14.10.7",
    "ts-node": "^8.8.1",
    "typescript": "^3.8.3"
  }
}<|MERGE_RESOLUTION|>--- conflicted
+++ resolved
@@ -4,20 +4,13 @@
   "license": "GPL-3.0-only",
   "scripts": {
     "build": "tsc --build tsconfig.json",
-<<<<<<< HEAD
     "test": "tap --files ts-node/register src/nicaea/tests/proposals/*Test.ts --files ts-node/register src/nicaea/tests/workingGroup/*Test.ts -T",
     "test-migration-constantinople": "tap --files src/rome/tests/romeRuntimeUpgradeTest.ts --files src/constantinople/tests/electingCouncilTest.ts -T",
     "test-migration-nicaea": "tap --files src/constantinople/tests/proposals/updateRuntimeTest.ts --files src/nicaea/tests/electingCouncilTest.ts -T",
     "debug": "tap --files src/nicaea/tests/workingGroup/atLeastValueBugTest.ts -T",
-    "lint": "tslint --project tsconfig.json",
-    "prettier": "prettier --write ./src"
-=======
-    "test": "tap --files ts-node/register src/constantinople/tests/proposals/*Test.ts",
-    "test-migration": "tap --files src/rome/tests/romeRuntimeUpgradeTest.ts --files src/constantinople/tests/electingCouncilTest.ts",
     "lint": "eslint . --quiet --ext .ts",
     "checks": "yarn lint && tsc --noEmit --pretty && prettier . --check",
     "format": "prettier ./ --write "
->>>>>>> 3df1290b
   },
   "dependencies": {
     "@constantinople/types@npm:@joystream/types": "^0.10.0",
