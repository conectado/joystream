--- conflicted
+++ resolved
@@ -16,10 +16,7 @@
 import { SubmittableExtrinsic } from '@polkadot/api/types'
 import { DistinctQuestion } from 'inquirer'
 import { BOOL_PROMPT_OPTIONS } from '../helpers/prompting'
-<<<<<<< HEAD
-=======
 import { DispatchError } from '@polkadot/types/interfaces/system'
->>>>>>> f5dcaf9a
 
 class ExtrinsicFailedError extends Error {}
 
@@ -419,13 +416,6 @@
         if (result.status.isInBlock) {
           unsubscribe()
           result.events
-<<<<<<< HEAD
-            .filter(({ event: { section } }): boolean => section === 'system')
-            .forEach(({ event: { method } }): void => {
-              if (method === 'ExtrinsicFailed') {
-                reject(new ExtrinsicFailedError('Extrinsic execution error!'))
-              } else if (method === 'ExtrinsicSuccess') {
-=======
             .filter(({ event }) => event.section === 'system')
             .forEach(({ event }) => {
               if (event.method === 'ExtrinsicFailed') {
@@ -446,7 +436,6 @@
                 }
                 reject(new ExtrinsicFailedError(`Extrinsic execution error: ${errorMsg}`))
               } else if (event.method === 'ExtrinsicSuccess') {
->>>>>>> f5dcaf9a
                 resolve()
               }
             })
@@ -464,11 +453,7 @@
   async sendAndFollowTx(
     account: KeyringPair,
     tx: SubmittableExtrinsic<'promise'>,
-<<<<<<< HEAD
-    warnOnly = true // If specified - only warning will be displayed in case of failure (instead of error beeing thrown)
-=======
     warnOnly = false // If specified - only warning will be displayed in case of failure (instead of error beeing thrown)
->>>>>>> f5dcaf9a
   ): Promise<void> {
     try {
       await this.sendExtrinsic(account, tx)
