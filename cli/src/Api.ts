import BN from 'bn.js'
import { types } from '@joystream/types/'
import { ApiPromise, WsProvider } from '@polkadot/api'
import { QueryableStorageMultiArg, SubmittableExtrinsic, QueryableStorageEntry } from '@polkadot/api/types'
import { formatBalance } from '@polkadot/util'
import { Balance, Moment, BlockNumber } from '@polkadot/types/interfaces'
import { KeyringPair } from '@polkadot/keyring/types'
import { Codec, CodecArg } from '@polkadot/types/types'
import { Option, Vec, UInt } from '@polkadot/types'
import {
  AccountSummary,
  CouncilInfoObj,
  CouncilInfoTuple,
  createCouncilInfoObj,
  WorkingGroups,
  Reward,
  GroupMember,
  OpeningStatus,
  GroupOpeningStage,
  GroupOpening,
  GroupApplication,
  openingPolicyUnstakingPeriodsKeys,
  UnstakingPeriods,
  StakingPolicyUnstakingPeriodKey,
} from './Types'
import { DeriveBalancesAll } from '@polkadot/api-derive/types'
import { CLIError } from '@oclif/errors'
import ExitCodes from './ExitCodes'
import {
  Worker,
  WorkerId,
  RoleStakeProfile,
  Opening as WGOpening,
  Application as WGApplication,
  StorageProviderId,
} from '@joystream/types/working-group'
import {
  Opening,
  Application,
  OpeningStage,
  ApplicationStageKeys,
  ApplicationId,
  OpeningId,
  StakingPolicy,
} from '@joystream/types/hiring'
import { MemberId, Membership } from '@joystream/types/members'
import { RewardRelationship, RewardRelationshipId } from '@joystream/types/recurring-rewards'
import { Stake, StakeId } from '@joystream/types/stake'

import { InputValidationLengthConstraint, ChannelId, Url } from '@joystream/types/common'
<<<<<<< HEAD
import {  CuratorGroup, CuratorGroupId, Channel, Video, VideoId } from '@joystream/types/content'
import { DataObject } from '@joystream/types/storage'
import { ServiceProviderRecord,  } from '@joystream/types/discovery'
=======
import { CuratorGroup, CuratorGroupId, Channel, Video, VideoId } from '@joystream/types/content'
import { ContentId, DataObject } from '@joystream/types/storage'
import { ServiceProviderRecord } from '@joystream/types/discovery'
>>>>>>> 7675ea59
import _ from 'lodash'

export const DEFAULT_API_URI = 'ws://localhost:9944/'
const DEFAULT_DECIMALS = new BN(12)

// Mapping of working group to api module
export const apiModuleByGroup: { [key in WorkingGroups]: string } = {
  [WorkingGroups.StorageProviders]: 'storageWorkingGroup',
  [WorkingGroups.Curators]: 'contentDirectoryWorkingGroup',
  [WorkingGroups.Builder]: 'builderWorkingGroup',
  [WorkingGroups.Gateway]: 'gatewayWorkingGroup',
}

// Api wrapper for handling most common api calls and allowing easy API implementation switch in the future
export default class Api {
  private _api: ApiPromise

  private constructor(originalApi: ApiPromise) {
    this._api = originalApi
  }

  public getOriginalApi(): ApiPromise {
    return this._api
  }

  private static async initApi(
    apiUri: string = DEFAULT_API_URI,
    metadataCache: Record<string, any>
  ): Promise<ApiPromise> {
    const wsProvider: WsProvider = new WsProvider(apiUri)
    const api = await ApiPromise.create({ provider: wsProvider, types, metadata: metadataCache })

    // Initializing some api params based on pioneer/packages/react-api/Api.tsx
    const [properties] = await Promise.all([api.rpc.system.properties()])

    const tokenSymbol = properties.tokenSymbol.unwrapOr('DEV').toString()
    const tokenDecimals = properties.tokenDecimals.unwrapOr(DEFAULT_DECIMALS).toNumber()

    // formatBlanace config
    formatBalance.setDefaults({
      decimals: tokenDecimals,
      unit: tokenSymbol,
    })

    return api
  }

  static async create(apiUri: string = DEFAULT_API_URI, metadataCache: Record<string, any>): Promise<Api> {
    const originalApi: ApiPromise = await Api.initApi(apiUri, metadataCache)
    return new Api(originalApi)
  }

  private queryMultiOnce(queries: Parameters<typeof ApiPromise.prototype.queryMulti>[0]): Promise<Codec[]> {
    return new Promise((resolve, reject) => {
      let unsub: () => void
      this._api
        .queryMulti(queries, (res) => {
          // unsub should already be set at this point
          if (!unsub) {
            reject(new CLIError('API queryMulti issue - unsub method not set!', { exit: ExitCodes.ApiError }))
          }
          unsub()
          resolve(res)
        })
        .then((unsubscribe) => (unsub = unsubscribe))
        .catch((e) => reject(e))
    })
  }

  async bestNumber(): Promise<number> {
    return (await this._api.derive.chain.bestNumber()).toNumber()
  }

  async getAccountsBalancesInfo(accountAddresses: string[]): Promise<DeriveBalancesAll[]> {
    const accountsBalances: DeriveBalancesAll[] = await Promise.all(
      accountAddresses.map((addr) => this._api.derive.balances.all(addr))
    )

    return accountsBalances
  }

  // Get on-chain data related to given account.
  // For now it's just account balances
  async getAccountSummary(accountAddresses: string): Promise<AccountSummary> {
    const balances: DeriveBalancesAll = (await this.getAccountsBalancesInfo([accountAddresses]))[0]
    // TODO: Some more information can be fetched here in the future

    return { balances }
  }

  async getCouncilInfo(): Promise<CouncilInfoObj> {
    const queries: { [P in keyof CouncilInfoObj]: QueryableStorageMultiArg<'promise'> } = {
      activeCouncil: this._api.query.council.activeCouncil,
      termEndsAt: this._api.query.council.termEndsAt,
      autoStart: this._api.query.councilElection.autoStart,
      newTermDuration: this._api.query.councilElection.newTermDuration,
      candidacyLimit: this._api.query.councilElection.candidacyLimit,
      councilSize: this._api.query.councilElection.councilSize,
      minCouncilStake: this._api.query.councilElection.minCouncilStake,
      minVotingStake: this._api.query.councilElection.minVotingStake,
      announcingPeriod: this._api.query.councilElection.announcingPeriod,
      votingPeriod: this._api.query.councilElection.votingPeriod,
      revealingPeriod: this._api.query.councilElection.revealingPeriod,
      round: this._api.query.councilElection.round,
      stage: this._api.query.councilElection.stage,
    }
    const results: CouncilInfoTuple = (await this.queryMultiOnce(Object.values(queries))) as CouncilInfoTuple

    return createCouncilInfoObj(...results)
  }

  async estimateFee(account: KeyringPair, tx: SubmittableExtrinsic<'promise'>): Promise<Balance> {
    const paymentInfo = await tx.paymentInfo(account)
    return paymentInfo.partialFee
  }

  createTransferTx(recipient: string, amount: BN) {
    return this._api.tx.balances.transfer(recipient, amount)
  }

  // Working groups
  // TODO: This is a lot of repeated logic from "/pioneer/joy-utils/transport"
  // It will be refactored to "joystream-js" soon
  async entriesByIds<IDType extends UInt, ValueType extends Codec>(
    apiMethod: QueryableStorageEntry<'promise'>,
    firstKey?: CodecArg // First key in case of double maps
  ): Promise<[IDType, ValueType][]> {
    const entries: [IDType, ValueType][] = (await apiMethod.entries<ValueType>(firstKey)).map(([storageKey, value]) => [
      // If double-map (first key is provided), we map entries by second key
      storageKey.args[firstKey !== undefined ? 1 : 0] as IDType,
      value,
    ])

    return entries.sort((a, b) => a[0].toNumber() - b[0].toNumber())
  }

  protected async blockHash(height: number): Promise<string> {
    const blockHash = await this._api.rpc.chain.getBlockHash(height)

    return blockHash.toString()
  }

  protected async blockTimestamp(height: number): Promise<Date> {
    const blockTime = (await this._api.query.timestamp.now.at(await this.blockHash(height))) as Moment

    return new Date(blockTime.toNumber())
  }

  protected workingGroupApiQuery(group: WorkingGroups) {
    const module = apiModuleByGroup[group]
    return this._api.query[module]
  }

  protected async membershipById(memberId: MemberId): Promise<Membership | null> {
    const profile = (await this._api.query.members.membershipById(memberId)) as Membership

    // Can't just use profile.isEmpty because profile.suspended is Bool (which isEmpty method always returns false)
    return profile.handle.isEmpty ? null : profile
  }

  async groupLead(group: WorkingGroups): Promise<GroupMember | null> {
    const optLeadId = (await this.workingGroupApiQuery(group).currentLead()) as Option<WorkerId>

    if (!optLeadId.isSome) {
      return null
    }

    const leadWorkerId = optLeadId.unwrap()
    const leadWorker = await this.workerByWorkerId(group, leadWorkerId.toNumber())

    return await this.parseGroupMember(leadWorkerId, leadWorker)
  }

  protected async stakeValue(stakeId: StakeId): Promise<Balance> {
    const stake = await this._api.query.stake.stakes<Stake>(stakeId)
    return stake.value
  }

  protected async workerStake(stakeProfile: RoleStakeProfile): Promise<Balance> {
    return this.stakeValue(stakeProfile.stake_id)
  }

  protected async workerReward(relationshipId: RewardRelationshipId): Promise<Reward> {
    const rewardRelationship = await this._api.query.recurringRewards.rewardRelationships<RewardRelationship>(
      relationshipId
    )

    return {
      totalRecieved: rewardRelationship.total_reward_received,
      value: rewardRelationship.amount_per_payout,
      interval: rewardRelationship.payout_interval.unwrapOr(undefined)?.toNumber(),
      nextPaymentBlock: rewardRelationship.next_payment_at_block.unwrapOr(new BN(0)).toNumber(),
    }
  }

  protected async parseGroupMember(id: WorkerId, worker: Worker): Promise<GroupMember> {
    const roleAccount = worker.role_account_id
    const memberId = worker.member_id

    const profile = await this.membershipById(memberId)

    if (!profile) {
      throw new Error(`Group member profile not found! (member id: ${memberId.toNumber()})`)
    }

    let stake: Balance | undefined
    if (worker.role_stake_profile && worker.role_stake_profile.isSome) {
      stake = await this.workerStake(worker.role_stake_profile.unwrap())
    }

    let reward: Reward | undefined
    if (worker.reward_relationship && worker.reward_relationship.isSome) {
      reward = await this.workerReward(worker.reward_relationship.unwrap())
    }

    return {
      workerId: id,
      roleAccount,
      memberId,
      profile,
      stake,
      reward,
    }
  }

  async workerByWorkerId(group: WorkingGroups, workerId: number): Promise<Worker> {
    const nextId = await this.workingGroupApiQuery(group).nextWorkerId<WorkerId>()

    // This is chain specfic, but if next id is still 0, it means no workers have been added yet
    if (workerId < 0 || workerId >= nextId.toNumber()) {
      throw new CLIError('Invalid worker id!')
    }

    const worker = await this.workingGroupApiQuery(group).workerById<Worker>(workerId)

    if (worker.isEmpty) {
      throw new CLIError('This worker is not active anymore')
    }

    return worker
  }

  async groupMember(group: WorkingGroups, workerId: number) {
    const worker = await this.workerByWorkerId(group, workerId)
    return await this.parseGroupMember(this._api.createType('WorkerId', workerId), worker)
  }

  async groupMembers(group: WorkingGroups): Promise<GroupMember[]> {
    const workerEntries = await this.groupWorkers(group)

    const groupMembers: GroupMember[] = await Promise.all(
      workerEntries.map(([id, worker]) => this.parseGroupMember(id, worker))
    )

    return groupMembers.reverse() // Sort by newest
  }

  groupWorkers(group: WorkingGroups): Promise<[WorkerId, Worker][]> {
    return this.entriesByIds<WorkerId, Worker>(this.workingGroupApiQuery(group).workerById)
  }

  async openingsByGroup(group: WorkingGroups): Promise<GroupOpening[]> {
    let openings: GroupOpening[] = []
    const nextId = await this.workingGroupApiQuery(group).nextOpeningId<OpeningId>()

    // This is chain specfic, but if next id is still 0, it means no openings have been added yet
    if (!nextId.eq(0)) {
      const ids = Array.from(Array(nextId.toNumber()).keys()).reverse() // Sort by newest
      openings = await Promise.all(ids.map((id) => this.groupOpening(group, id)))
    }

    return openings
  }

  protected async hiringOpeningById(id: number | OpeningId): Promise<Opening> {
    const result = await this._api.query.hiring.openingById<Opening>(id)
    return result
  }

  protected async hiringApplicationById(id: number | ApplicationId): Promise<Application> {
    const result = await this._api.query.hiring.applicationById<Application>(id)
    return result
  }

  async wgApplicationById(group: WorkingGroups, wgApplicationId: number): Promise<WGApplication> {
    const nextAppId = await this.workingGroupApiQuery(group).nextApplicationId<ApplicationId>()

    if (wgApplicationId < 0 || wgApplicationId >= nextAppId.toNumber()) {
      throw new CLIError('Invalid working group application ID!')
    }

    const result = await this.workingGroupApiQuery(group).applicationById<WGApplication>(wgApplicationId)
    return result
  }

  protected async parseApplication(wgApplicationId: number, wgApplication: WGApplication): Promise<GroupApplication> {
    const appId = wgApplication.application_id
    const application = await this.hiringApplicationById(appId)

    const { active_role_staking_id: roleStakingId, active_application_staking_id: appStakingId } = application

    return {
      wgApplicationId,
      applicationId: appId.toNumber(),
      wgOpeningId: wgApplication.opening_id.toNumber(),
      member: await this.membershipById(wgApplication.member_id),
      roleAccout: wgApplication.role_account_id,
      stakes: {
        application: appStakingId.isSome ? (await this.stakeValue(appStakingId.unwrap())).toNumber() : 0,
        role: roleStakingId.isSome ? (await this.stakeValue(roleStakingId.unwrap())).toNumber() : 0,
      },
      humanReadableText: application.human_readable_text.toString(),
      stage: application.stage.type as ApplicationStageKeys,
    }
  }

  async groupApplication(group: WorkingGroups, wgApplicationId: number): Promise<GroupApplication> {
    const wgApplication = await this.wgApplicationById(group, wgApplicationId)
    return await this.parseApplication(wgApplicationId, wgApplication)
  }

  protected async groupOpeningApplications(group: WorkingGroups, wgOpeningId: number): Promise<GroupApplication[]> {
    const wgApplicationEntries = await this.entriesByIds<ApplicationId, WGApplication>(
      this.workingGroupApiQuery(group).applicationById
    )

    return Promise.all(
      wgApplicationEntries
        .filter(([, /* id */ wgApplication]) => wgApplication.opening_id.eqn(wgOpeningId))
        .map(([id, wgApplication]) => this.parseApplication(id.toNumber(), wgApplication))
    )
  }

  async groupOpening(group: WorkingGroups, wgOpeningId: number): Promise<GroupOpening> {
    const nextId = ((await this.workingGroupApiQuery(group).nextOpeningId()) as OpeningId).toNumber()

    if (wgOpeningId < 0 || wgOpeningId >= nextId) {
      throw new CLIError('Invalid working group opening ID!')
    }

    const groupOpening = await this.workingGroupApiQuery(group).openingById<WGOpening>(wgOpeningId)

    const openingId = groupOpening.hiring_opening_id.toNumber()
    const opening = await this.hiringOpeningById(openingId)
    const applications = await this.groupOpeningApplications(group, wgOpeningId)
    const stage = await this.parseOpeningStage(opening.stage)
    const type = groupOpening.opening_type
    const { application_staking_policy: applSP, role_staking_policy: roleSP } = opening
    const stakes = {
      application: applSP.unwrapOr(undefined),
      role: roleSP.unwrapOr(undefined),
    }

    const unstakingPeriod = (period: Option<BlockNumber>) => period.unwrapOr(new BN(0)).toNumber()
    const spUnstakingPeriod = (sp: Option<StakingPolicy>, key: StakingPolicyUnstakingPeriodKey) =>
      sp.isSome ? unstakingPeriod(sp.unwrap()[key]) : 0

    const unstakingPeriods: Partial<UnstakingPeriods> = {
      'review_period_expired_application_stake_unstaking_period_length': spUnstakingPeriod(
        applSP,
        'review_period_expired_unstaking_period_length'
      ),
      'crowded_out_application_stake_unstaking_period_length': spUnstakingPeriod(
        applSP,
        'crowded_out_unstaking_period_length'
      ),
      'review_period_expired_role_stake_unstaking_period_length': spUnstakingPeriod(
        roleSP,
        'review_period_expired_unstaking_period_length'
      ),
      'crowded_out_role_stake_unstaking_period_length': spUnstakingPeriod(
        roleSP,
        'crowded_out_unstaking_period_length'
      ),
    }

    openingPolicyUnstakingPeriodsKeys.forEach((key) => {
      unstakingPeriods[key] = unstakingPeriod(groupOpening.policy_commitment[key])
    })

    return {
      wgOpeningId,
      openingId,
      opening,
      stage,
      stakes,
      applications,
      type,
      unstakingPeriods: unstakingPeriods as UnstakingPeriods,
    }
  }

  async parseOpeningStage(stage: OpeningStage): Promise<GroupOpeningStage> {
    let status: OpeningStatus | undefined, stageBlock: number | undefined, stageDate: Date | undefined

    if (stage.isOfType('WaitingToBegin')) {
      const stageData = stage.asType('WaitingToBegin')
      const currentBlockNumber = (await this._api.derive.chain.bestNumber()).toNumber()
      const expectedBlockTime = (this._api.consts.babe.expectedBlockTime as Moment).toNumber()
      status = OpeningStatus.WaitingToBegin
      stageBlock = stageData.begins_at_block.toNumber()
      stageDate = new Date(Date.now() + (stageBlock - currentBlockNumber) * expectedBlockTime)
    }

    if (stage.isOfType('Active')) {
      const stageData = stage.asType('Active')
      const substage = stageData.stage
      if (substage.isOfType('AcceptingApplications')) {
        status = OpeningStatus.AcceptingApplications
        stageBlock = substage.asType('AcceptingApplications').started_accepting_applicants_at_block.toNumber()
      }
      if (substage.isOfType('ReviewPeriod')) {
        status = OpeningStatus.InReview
        stageBlock = substage.asType('ReviewPeriod').started_review_period_at_block.toNumber()
      }
      if (substage.isOfType('Deactivated')) {
        status = substage.asType('Deactivated').cause.isOfType('Filled')
          ? OpeningStatus.Complete
          : OpeningStatus.Cancelled
        stageBlock = substage.asType('Deactivated').deactivated_at_block.toNumber()
      }
      if (stageBlock) {
        stageDate = new Date(await this.blockTimestamp(stageBlock))
      }
    }

    return {
      status: status || OpeningStatus.Unknown,
      block: stageBlock,
      date: stageDate,
    }
  }

  async getMemberIdsByControllerAccount(address: string): Promise<MemberId[]> {
    const ids = await this._api.query.members.memberIdsByControllerAccountId<Vec<MemberId>>(address)
    return ids.toArray()
  }

  async workerExitRationaleConstraint(group: WorkingGroups): Promise<InputValidationLengthConstraint> {
    return await this.workingGroupApiQuery(group).workerExitRationaleText<InputValidationLengthConstraint>()
  }

  // Content directory
  async availableChannels(): Promise<[ChannelId, Channel][]> {
    return await this.entriesByIds<ChannelId, Channel>(this._api.query.content.channelById)
<<<<<<< HEAD
  }

  async availableVideos(): Promise<[VideoId, Video][]> {
    return await this.entriesByIds<VideoId, Video>(this._api.query.content.videoById)
=======
>>>>>>> 7675ea59
  }

  availableCuratorGroups(): Promise<[CuratorGroupId, CuratorGroup][]> {
    return this.entriesByIds<CuratorGroupId, CuratorGroup>(this._api.query.content.curatorGroupById)
  }

  async curatorGroupById(id: number): Promise<CuratorGroup | null> {
    const exists = !!(await this._api.query.content.curatorGroupById.size(id)).toNumber()
    return exists ? await this._api.query.content.curatorGroupById<CuratorGroup>(id) : null
  }

  async nextCuratorGroupId(): Promise<number> {
    return (await this._api.query.content.nextCuratorGroupId<CuratorGroupId>()).toNumber()
  }

  async channelById(channelId: number): Promise<Channel | null> {
    const c = await this._api.query.content.channelById<Channel>(channelId)
    return c.isEmpty ? null : c
  }

  async videosByChannelId(channelId: number): Promise<[VideoId, Video][]> {
    const videoEntries = await this.entriesByIds<VideoId, Video>(this._api.query.content.videoById)
    return videoEntries.filter(([, video]) => video.in_channel.toNumber() === channelId)
  }

  async videoById(videoId: number): Promise<Video | null> {
    const exists = !!(await this._api.query.content.entityById.size(videoId)).toNumber()
    return exists ? await this._api.query.content.videoById<Video>(videoId) : null
  }

<<<<<<< HEAD
  async dataByContentId(contentId: number): Promise<DataObject | null> {
    const dataObject = await this._api.query.dataDirectory.dataByContentId<Option<DataObject>>(contentId)
    return dataObject.unwrapOr(null)
=======
  async dataByContentId(contentId: ContentId): Promise<DataObject | null> {
    const dataObject = await this._api.query.dataDirectory.dataByContentId<DataObject>(contentId)
    return dataObject.isEmpty ? null : dataObject
>>>>>>> 7675ea59
  }

  async ipnsIdentity(storageProviderId: number): Promise<string | null> {
    const accountInfo = await this._api.query.discovery.accountInfoByStorageProviderId<ServiceProviderRecord>(
      storageProviderId
    )
    return accountInfo.isEmpty || accountInfo.expires_at.toNumber() <= (await this.bestNumber())
      ? null
      : accountInfo.identity.toString()
  }

  async getRandomBootstrapEndpoint(): Promise<string | null> {
    const endpoints = await this._api.query.discovery.bootstrapEndpoints<Vec<Url>>()
    const randomEndpoint = _.sample(endpoints.toArray())
    return randomEndpoint ? randomEndpoint.toString() : null
  }

  async isAnyProviderAvailable(): Promise<boolean> {
    const accounInfoEntries = await this.entriesByIds<StorageProviderId, ServiceProviderRecord>(
      this._api.query.discovery.accountInfoByStorageProviderId
    )

    const bestNumber = await this.bestNumber()
    return !!accounInfoEntries.filter(([, info]) => info.expires_at.toNumber() > bestNumber).length
  }
}<|MERGE_RESOLUTION|>--- conflicted
+++ resolved
@@ -48,15 +48,9 @@
 import { Stake, StakeId } from '@joystream/types/stake'
 
 import { InputValidationLengthConstraint, ChannelId, Url } from '@joystream/types/common'
-<<<<<<< HEAD
-import {  CuratorGroup, CuratorGroupId, Channel, Video, VideoId } from '@joystream/types/content'
-import { DataObject } from '@joystream/types/storage'
-import { ServiceProviderRecord,  } from '@joystream/types/discovery'
-=======
 import { CuratorGroup, CuratorGroupId, Channel, Video, VideoId } from '@joystream/types/content'
 import { ContentId, DataObject } from '@joystream/types/storage'
 import { ServiceProviderRecord } from '@joystream/types/discovery'
->>>>>>> 7675ea59
 import _ from 'lodash'
 
 export const DEFAULT_API_URI = 'ws://localhost:9944/'
@@ -502,13 +496,10 @@
   // Content directory
   async availableChannels(): Promise<[ChannelId, Channel][]> {
     return await this.entriesByIds<ChannelId, Channel>(this._api.query.content.channelById)
-<<<<<<< HEAD
   }
 
   async availableVideos(): Promise<[VideoId, Video][]> {
     return await this.entriesByIds<VideoId, Video>(this._api.query.content.videoById)
-=======
->>>>>>> 7675ea59
   }
 
   availableCuratorGroups(): Promise<[CuratorGroupId, CuratorGroup][]> {
@@ -539,15 +530,9 @@
     return exists ? await this._api.query.content.videoById<Video>(videoId) : null
   }
 
-<<<<<<< HEAD
-  async dataByContentId(contentId: number): Promise<DataObject | null> {
-    const dataObject = await this._api.query.dataDirectory.dataByContentId<Option<DataObject>>(contentId)
-    return dataObject.unwrapOr(null)
-=======
   async dataByContentId(contentId: ContentId): Promise<DataObject | null> {
     const dataObject = await this._api.query.dataDirectory.dataByContentId<DataObject>(contentId)
     return dataObject.isEmpty ? null : dataObject
->>>>>>> 7675ea59
   }
 
   async ipnsIdentity(storageProviderId: number): Promise<string | null> {
