--- conflicted
+++ resolved
@@ -14,10 +14,6 @@
 /// Builder of genesis configuration of content working group.
 pub struct GenesisConfigBuilder<T: Trait> {
     mint_capacity: minting::BalanceOf<T>,
-<<<<<<< HEAD
-
-=======
->>>>>>> c0a4e241
     /*
     lead_by_id: GenesisConfigMap<LeadId<T>, Lead<T::AccountId, T::RewardRelationshipId, T::BlockNumber>>,
     next_lead_id: LeadId<T>,
@@ -69,10 +65,6 @@
     pub fn build(self) -> GenesisConfig<T> {
         GenesisConfig {
             mint_capacity: self.mint_capacity,
-<<<<<<< HEAD
-            initial_lead: None,
-=======
->>>>>>> c0a4e241
             curator_opening_by_id: map![], //GenesisConfigMap<CuratorOpeningId, Opening>,
             next_curator_opening_id: CuratorOpeningId::<T>::default(),
             curator_application_by_id: map![], //GenesisConfigMap<CuratorApplicationId,CuratorApplication>,
